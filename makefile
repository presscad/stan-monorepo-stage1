##
# CmdStan users: if you need to customize make options,
#   you should add variables to a new file called
#   make/local (no file extension)
#
# A typical option might be:
#   CXX = clang++
#
# Users should only need to set these variables:
# - CXX: The compiler to use. Expecting g++ or clang++.
# - O: Optimization level. Valid values are {s, 0, 1, 2, 3}.
#      Default is 3.
# - O_STANC: Optimization level for compiling stanc.
#      Valid values are {s, 0, 1, 2, 3}. Default is 0
# - STANCFLAGS: Extra options for calling stanc
##

# The default target of this Makefile is...
help:

-include $(HOME)/.config/stan/make.local  # user-defined variables
-include make/local                       # user-defined variables

STAN ?= stan/
MATH ?= $(STAN)lib/stan_math/
<<<<<<< HEAD
ifeq ($(OS),Windows_NT)
  O_STANC ?= 3
endif
O_STANC ?= 0
INC_FIRST ?= -I src -I $(STAN)src
USER_HEADER ?= $(dir $<)user_header.hpp
=======

##########################
## FIXME(DL): Default compiler options broken in math tagged v2.18.1.
##            Once fixed, remove lines and replace with include
#-include $(MATH)make/default_compiler_options
O = 3
O_STANC = 0
AR = ar
CPPFLAGS = -DNO_FPRINTF_OUTPUT -pipe
# CXXFLAGS are just used for C++
CXXFLAGS = -Wall -I . -isystem $(EIGEN) -isystem $(BOOST) -isystem $(SUNDIALS)/include -std=c++1y -DBOOST_RESULT_OF_USE_TR1 -DBOOST_NO_DECLTYPE -DBOOST_DISABLE_ASSERTS -DBOOST_PHOENIX_NO_VARIADIC_EXPRESSION -Wno-unused-function -Wno-uninitialized
GTEST_CXXFLAGS = -DGTEST_USE_OWN_TR1_TUPLE
LDLIBS =
EXE =
WINE =


##########################


CXXFLAGS += -I src -isystem $(STAN)src -isystem $(MATH)
CXXFLAGS += -DFUSION_MAX_VECTOR_SIZE=12 -Wno-unused-local-typedefs
CXXFLAGS += -DEIGEN_NO_DEBUG
LDLIBS_STANC = -Lbin -lstanc
STANCFLAGS ?=
USER_HEADER ?= $(dir $<)user_header.hpp
PATH_SEPARATOR = /
CMDSTAN_VERSION := 2.18.1

-include $(HOME)/.config/cmdstan/make.local  # define local variables
-include make/local                       # overwrite local variables
>>>>>>> 0929a12a

-include $(MATH)make/compiler_flags
-include $(MATH)make/dependencies
-include $(MATH)make/libraries
include make/stanc
include make/program
include make/tests
include make/command

ifneq ($(filter-out clean clean-% print-% help help-% manual stan-update/% stan-update stan-pr/%,$(MAKECMDGOALS)),)
-include $(patsubst %.cpp,%.d,$(STANC_TEMPLATE_INSTANTIATION_CPP))
-include src/cmdstan/stanc.d
endif

CMDSTAN_VERSION := 2.18.1

.PHONY: help
help:
	@echo '--------------------------------------------------------------------------------'
	@echo 'CmdStan v$(CMDSTAN_VERSION) help'
	@echo ''
	@echo '  Build CmdStan utilities:'
	@echo '    > make build'
	@echo ''
	@echo '    This target will:'
	@echo '    1. Build the Stan compiler bin/stanc$(EXE).'
	@echo '    2. Build the print utility bin/print$(EXE) (deprecated; will be removed in v3.0)'
	@echo '    3. Build the stansummary utility bin/stansummary$(EXE)'
	@echo '    4. Build the diagnose utility bin/diagnose$(EXE)'
	@echo ''
	@echo '    Note: to build using multiple cores, use the -j option to make. '
	@echo '    For 4 cores:'
	@echo '    > make build -j4'
	@echo ''
	@echo ''
	@echo '  Build a Stan program:'
	@echo ''
	@echo '    Given a Stan program at foo/bar.stan, build an executable by typing:'
	@echo '    > make foo/bar$(EXE)'
	@echo ''
	@echo '    This target will:'
	@echo '    1. Build the Stan compiler and the print utility if not built.'
	@echo '    2. Use the Stan compiler to generate C++ code, foo/bar.hpp.'
	@echo '    3. Compile the C++ code using $(CC) $(CC_MAJOR).$(CC_MINOR) to generate foo/bar$(EXE)'
	@echo ''
	@echo '  Additional make options:'
	@echo '    STANCFLAGS: defaults to "". These are extra options passed to bin/stanc$(EXE)'
	@echo '      when generating C++ code. If you want to allow undefined functions in the'
	@echo '      Stan program, either add this to make/local or the command line:'
	@echo '          STANCFLAGS = --allow_undefined'
	@echo '    USER_HEADER: when STANCFLAGS has --allow_undefined, this is the name of the'
	@echo '      header file that is included. This defaults to "user_header.hpp" in the'
	@echo '      directory of the Stan program.'
	@echo ''
	@echo ''
	@echo '  Example - bernoulli model: examples/bernoulli/bernoulli.stan'
	@echo ''
	@echo '    1. Build the model:'
	@echo '       > make examples/bernoulli/bernoulli$(EXE)'
	@echo '    2. Run the model:'
ifeq ($(OS),Windows_NT)
	@echo '       > examples\bernoulli\bernoulli$(EXE) sample data file=examples/bernoulli/bernoulli.data.R'
else
	@echo '       > examples/bernoulli/bernoulli$(EXE) sample data file=examples/bernoulli/bernoulli.data.R'
endif
	@echo '    3. Look at the samples:'
ifeq ($(OS),Windows_NT)
	@echo '       > bin\stansummary$(EXE) output.csv'
else
	@echo '       > bin/stansummary$(EXE) output.csv'
endif
	@echo ''
	@echo ''
	@echo '  Clean CmdStan:'
	@echo ''
	@echo '    Remove the built CmdStan tools:'
	@echo '    > make clean-all'
	@echo ''
	@echo '--------------------------------------------------------------------------------'

.PHONY: help-dev
help-dev:
	@echo '--------------------------------------------------------------------------------'
	@echo 'CmdStan help for developers:'
	@$(MAKE) print-compiler-flags
	@echo '  - O_STANC (Opt for stanc):    ' $(O_STANC)
	@echo ''
	@echo '  If this copy of CmdStan has been cloned using git,'
	@echo '  before building CmdStan utilities the first time you need'
	@echo '  to initialize the Stan repository with:'
	@echo '     make stan-update'
	@echo ''
	@echo ''
	@echo 'Developer relevant targets:'
	@echo '  Stan management targets:'
	@echo '  - stan-update    : Initializes and updates the Stan repository'
	@echo '  - stan-update/*  : Updates the Stan repository to the specified'
	@echo '                     branch or commit hash.'
	@echo '  - stan-revert    : Reverts changes made to Stan library back to'
	@echo '                     what is in the repository.'
	@echo ''
	@echo 'Model related:'
	@echo '- bin/stanc$(EXE): Build the Stan compiler.'
	@echo '- bin/print$(EXE): Build the print utility. (deprecated)'
	@echo '- bin/stansummary$(EXE): Build the print utility.'
	@echo '- bin/diagnostic$(EXE): Build the diagnostic utility.'
	@echo '- bin/libstanc.a : Build the Stan compiler static library (used in linking'
	@echo '                   bin/stanc$(EXE))'
	@echo '- *$(EXE)        : If a Stan model exists at *.stan, this target will build'
	@echo '                   the Stan model as an executable.'
	@echo ''
	@echo 'Documentation:'
	@echo ' - manual:          Build the Stan manual and the CmdStan user guide.'
	@echo '--------------------------------------------------------------------------------'

.PHONY: build-mpi
build-mpi: $(MPI_TARGETS)
	@echo ''
	@echo '--- boost mpi bindings built ---'

.PHONY: build
build: bin/stanc$(EXE) bin/stansummary$(EXE) bin/print$(EXE) bin/diagnose$(EXE) $(LIBSUNDIALS) $(MPI_TARGETS)
	@echo ''
	@echo '--- CmdStan v$(CMDSTAN_VERSION) built ---'


##
# Clean up.
##
.PHONY: clean clean-deps clean-manual clean-all


clean: clean-manual
	$(RM) -r test
	$(RM) $(wildcard $(patsubst %.stan,%.hpp,$(TEST_MODELS)))
	$(RM) $(wildcard $(patsubst %.stan,%$(EXE),$(TEST_MODELS)))

clean-deps:
	@echo '  removing dependency files'
	$(shell find src $(STAN)src/stan $(MATH)stan -type f -name '*.d' -exec rm {} +)
	$(shell find src $(STAN)src/stan $(MATH)stan -type f -name '*.d.*' -exec rm {} +)
	$(shell find src $(STAN)src/stan $(MATH)stan -type f -name '*.dSYM' -exec rm {} +)

clean-manual:
	$(RM) -r doc
	cd src/docs/cmdstan-guide; $(RM) *.brf *.aux *.bbl *.blg *.log *.toc *.pdf *.out *.idx *.ilg *.ind *.cb *.cb2 *.upa

clean-all: clean clean-deps clean-libraries clean-manual
	$(RM) -r bin
	$(RM) $(wildcard $(STAN)src/stan/model/model_header.hpp.gch)

##
# Submodule related tasks
##

.PHONY: stan-update
stan-update :
	git submodule update --init --recursive

stan-update/%: stan-update
	cd stan && git fetch --all && git checkout $* && git pull

stan-pr/%: stan-update
	cd stan && git reset --hard origin/develop && git checkout $* && git checkout develop && git merge $* --ff --no-edit --strategy=ours

.PHONY: stan-revert
stan-revert:
	git submodule update --init --recursive


##
# Manual related
##

.PHONY: src/docs/cmdstan-guide/cmdstan-guide.tex
manual: src/docs/cmdstan-guide/cmdstan-guide.pdf
	mkdir -p doc
	mv -f src/docs/cmdstan-guide/cmdstan-guide.pdf doc/cmdstan-guide-$(CMDSTAN_VERSION).pdf

%.pdf: %.tex
	cd $(dir $@); latexmk -pdf -pdflatex="pdflatex -file-line-error" -use-make $(notdir $^)



##
# Debug target that allows you to print a variable
##
print-%  : ; @echo $* = $($*)<|MERGE_RESOLUTION|>--- conflicted
+++ resolved
@@ -23,14 +23,6 @@
 
 STAN ?= stan/
 MATH ?= $(STAN)lib/stan_math/
-<<<<<<< HEAD
-ifeq ($(OS),Windows_NT)
-  O_STANC ?= 3
-endif
-O_STANC ?= 0
-INC_FIRST ?= -I src -I $(STAN)src
-USER_HEADER ?= $(dir $<)user_header.hpp
-=======
 
 ##########################
 ## FIXME(DL): Default compiler options broken in math tagged v2.18.1.
@@ -62,7 +54,6 @@
 
 -include $(HOME)/.config/cmdstan/make.local  # define local variables
 -include make/local                       # overwrite local variables
->>>>>>> 0929a12a
 
 -include $(MATH)make/compiler_flags
 -include $(MATH)make/dependencies
