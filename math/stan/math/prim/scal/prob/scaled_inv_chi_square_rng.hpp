--- conflicted
+++ resolved
@@ -13,10 +13,6 @@
 namespace stan {
 namespace math {
 
-<<<<<<< HEAD
-template <class RNG>
-inline double scaled_inv_chi_square_rng(double nu, double s, RNG& rng) {
-=======
 /**
  * Return a scaled chi square random variate for the given
  * number of degrees of freedom and scale using the specified random
@@ -39,7 +35,6 @@
 template <typename T_deg, typename T_scale, class RNG>
 inline typename VectorBuilder<true, double, T_deg, T_scale>::type
 scaled_inv_chi_square_rng(const T_deg& nu, const T_scale& s, RNG& rng) {
->>>>>>> 87056612
   using boost::random::chi_squared_distribution;
   using boost::variate_generator;
 
