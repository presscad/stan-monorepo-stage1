--- conflicted
+++ resolved
@@ -12,7 +12,6 @@
 namespace stan {
 namespace math {
 
-<<<<<<< HEAD
 /**
  * Return a Pareto random variate for the given shape and scale
  * parameters using the specified random number generator.
@@ -36,13 +35,7 @@
     const T_scale& y_min, const T_shape& alpha, RNG& rng) {
   using boost::exponential_distribution;
   using boost::variate_generator;
-=======
-template <class RNG>
-inline double pareto_rng(double y_min, double alpha, RNG& rng) {
-  using boost::exponential_distribution;
-  using boost::variate_generator;
 
->>>>>>> cd330e77
   static const char* function = "pareto_rng";
 
   check_positive_finite(function, "Scale parameter", y_min);
