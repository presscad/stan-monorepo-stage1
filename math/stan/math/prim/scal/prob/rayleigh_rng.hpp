#ifndef STAN_MATH_PRIM_SCAL_PROB_RAYLEIGH_RNG_HPP
#define STAN_MATH_PRIM_SCAL_PROB_RAYLEIGH_RNG_HPP

#include <stan/math/prim/scal/err/check_positive_finite.hpp>
#include <stan/math/prim/scal/meta/length.hpp>
#include <stan/math/prim/scal/meta/scalar_seq_view.hpp>
#include <stan/math/prim/scal/meta/VectorBuilder.hpp>
#include <boost/random/uniform_real_distribution.hpp>
#include <boost/random/variate_generator.hpp>

namespace stan {
namespace math {

<<<<<<< HEAD
template <class RNG>
inline double rayleigh_rng(double sigma, RNG& rng) {
=======
/**
 * Return a Rayleigh random variate with scale parameter sigma
 * using the specified random number generator.
 *
 * sigma can be a scalar or a one-dimensional container.
 *
 * @tparam T_scale Type of scale parameter
 * @tparam RNG class of random number generator
 * @param sigma (Sequence of) positive scale parameter(s)
 * @param rng random number generator
 * @return (Sequence of) Rayleigh random variate(s)
 * @throw std::domain_error if sigma is nonpositive
 */
template <typename T_scale, class RNG>
inline typename VectorBuilder<true, double, T_scale>::type rayleigh_rng(
    const T_scale& sigma, RNG& rng) {
>>>>>>> 87056612
  using boost::random::uniform_real_distribution;
  using boost::variate_generator;

  static const char* function = "rayleigh_rng";

  check_positive_finite(function, "Scale parameter", sigma);

  scalar_seq_view<T_scale> sigma_vec(sigma);
  size_t N = length(sigma);
  VectorBuilder<true, double, T_scale> output(N);

  variate_generator<RNG&, uniform_real_distribution<> > uniform_rng(
      rng, uniform_real_distribution<>(0.0, 1.0));
  for (size_t n = 0; n < N; ++n) {
    output[n] = sigma_vec[n] * std::sqrt(-2.0 * std::log(uniform_rng()));
  }

  return output.data();
}

}  // namespace math
}  // namespace stan
#endif<|MERGE_RESOLUTION|>--- conflicted
+++ resolved
@@ -11,10 +11,6 @@
 namespace stan {
 namespace math {
 
-<<<<<<< HEAD
-template <class RNG>
-inline double rayleigh_rng(double sigma, RNG& rng) {
-=======
 /**
  * Return a Rayleigh random variate with scale parameter sigma
  * using the specified random number generator.
@@ -31,7 +27,6 @@
 template <typename T_scale, class RNG>
 inline typename VectorBuilder<true, double, T_scale>::type rayleigh_rng(
     const T_scale& sigma, RNG& rng) {
->>>>>>> 87056612
   using boost::random::uniform_real_distribution;
   using boost::variate_generator;
 
