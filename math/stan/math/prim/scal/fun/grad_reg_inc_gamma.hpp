--- conflicted
+++ resolved
@@ -51,15 +51,10 @@
       using std::log;
       typedef typename boost::math::tools::promote_args<T1, T2>::type TP;
 
-<<<<<<< HEAD
       if (is_nan(a)) return std::numeric_limits<T1>::quiet_NaN();
       if (is_nan(z)) return std::numeric_limits<T2>::quiet_NaN();
       if (is_nan(g)) return std::numeric_limits<T1>::quiet_NaN();
       if (is_nan(dig)) return std::numeric_limits<T1>::quiet_NaN();
-=======
-      if (is_nan(a) || is_nan(z) || is_nan(g) || is_nan(dig))
-        return std::numeric_limits<T>::quiet_NaN();
->>>>>>> 0bb92576
 
       T2 l = log(z);
       if (z >= a && z >= 8) {
@@ -107,18 +102,11 @@
             return gamma_p(a, z) * (dig - l) + exp(a * l) * S / g;
         }
         stan::math::domain_error("grad_reg_inc_gamma",
-<<<<<<< HEAD
-          "k (internal counter)",
-          max_steps, "exceeded ",
-          " iterations, gamma function gradient did not converge.");
-        return std::numeric_limits<TP>::infinity();
-=======
                                  "k (internal counter)",
                                  max_steps, "exceeded ",
                                  " iterations, gamma function"
                                  " gradient did not converge.");
-        return std::numeric_limits<T>::infinity();
->>>>>>> 0bb92576
+        return std::numeric_limits<TP>::infinity();
       }
     }
 
