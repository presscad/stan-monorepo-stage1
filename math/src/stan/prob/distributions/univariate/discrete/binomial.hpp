--- conflicted
+++ resolved
@@ -301,22 +301,16 @@
           
       static const char* function = "stan::prob::binomial_cdf(%1%)";
           
-<<<<<<< HEAD
       using stan::math::check_finite;
       using stan::math::check_bounded;
       using stan::math::check_nonnegative;
       using stan::math::value_of;
       using stan::math::check_consistent_sizes;
       using stan::prob::include_summand;
-=======
-          // Ensure non-zero arguments lengths
-          if (!(stan::length(n) && stan::length(N) && stan::length(theta)))
-              return 0.0;
->>>>>>> 0dea9ef9
           
       // Ensure non-zero arguments lenghts
       if (!(stan::length(n) && stan::length(N) && stan::length(theta)))
-        return 0.0;
+          return 0.0;
           
       double P(1.0);
           
