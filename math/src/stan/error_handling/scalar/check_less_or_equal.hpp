--- conflicted
+++ resolved
@@ -21,14 +21,9 @@
               std::stringstream msg;
               msg << ", but must be less than or equal to ";
               msg << high_vec[n];
-<<<<<<< HEAD
+              std::string msg_str(msg.str());
               domain_error(function, name, y,
-                      "is ", msg.str());
-=======
-              std::string msg_str(msg.str());
-              dom_err(function, name, y,
-                      "is ", msg_str.c_str());
->>>>>>> d2aacf52
+                           "is ", msg_str.c_str());
             }
           }
           return true;
@@ -48,14 +43,9 @@
               std::stringstream msg;
               msg << ", but must be less than or equal to ";
               msg << high_vec[n];
-<<<<<<< HEAD
+              std::string msg_str(msg.str());
               domain_error_vec(function, name, y, n,
-                          "is ", msg.str());
-=======
-              std::string msg_str(msg.str());
-              dom_err_vec(function, name, y, n,
-                          "is ", msg_str.c_str());
->>>>>>> d2aacf52
+                               "is ", msg_str.c_str());
             }
           }
           return true;
