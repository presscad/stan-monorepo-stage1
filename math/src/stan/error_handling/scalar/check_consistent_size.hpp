#ifndef STAN__ERROR_HANDLING__SCALAR__CHECK_CONSISTENT_SIZE_HPP
#define STAN__ERROR_HANDLING__SCALAR__CHECK_CONSISTENT_SIZE_HPP

#include <sstream>
#include <stan/error_handling/invalid_argument.hpp>
#include <stan/meta/traits.hpp>

namespace stan {
  namespace math {

    /**
     * Return <code>true</code> if the dimension of x is consistent, which
     * is defined to be <code>expected_size</code> if x is a vector or 1 if x
     * is not a vector.
     *
     * @tparam T Type of value
     *
     * @param function Function name (for error messages)
     * @param name Variable name (for error messages)
     * @param x Variable to check for consistent size
     * @param expected_size Expected size if x is a vector
     *
     * @return <code>true</code> if x is scalar or if x is vector-like and
     *   has size of <code>expected_size</code>
     * @throw <code>invalid_argument</code> if the size is inconsistent
     */
    template <typename T>
    inline bool check_consistent_size(const char* function,
                                      const char* name,
                                      const T& x,
                                      size_t expected_size) {
      if (!is_vector<T>::value)
        return true;
      if (is_vector<T>::value && expected_size == stan::size_of(x))
        return true;
      
      std::stringstream msg;
      msg << ", expecting dimension = "
          << expected_size
          << "; a function was called with arguments of different "
          << "scalar, array, vector, or matrix types, and they were not "
          << "consistently sized;  all arguments must be scalars or "
          << "multidimensional values of the same shape.";
      std::string msg_str(msg.str());

<<<<<<< HEAD
      invalid_argument(function, name, stan::size_of(x),
                       "has dimension = ",
                       msg.str());
=======
      dom_err(function, name, x_size,
              "dimension=",
              msg_str.c_str());
>>>>>>> d2aacf52
      
      return false;
    }

  }
}
#endif<|MERGE_RESOLUTION|>--- conflicted
+++ resolved
@@ -43,16 +43,9 @@
           << "multidimensional values of the same shape.";
       std::string msg_str(msg.str());
 
-<<<<<<< HEAD
       invalid_argument(function, name, stan::size_of(x),
                        "has dimension = ",
-                       msg.str());
-=======
-      dom_err(function, name, x_size,
-              "dimension=",
-              msg_str.c_str());
->>>>>>> d2aacf52
-      
+                       msg_str.c_str());
       return false;
     }
 
