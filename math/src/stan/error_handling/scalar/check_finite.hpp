--- conflicted
+++ resolved
@@ -16,16 +16,10 @@
         static bool check(const char* function,
                           const char* name,
                           const T_y& y) {
-<<<<<<< HEAD
-          if (!(boost::math::isfinite)(y))
+          using stan::math::value_of_rec;
+          if (!(boost::math::isfinite)(value_of_rec(y)))
             domain_error(function, name, y,
                          "is ", ", but must be finite!");
-=======
-          using stan::math::value_of_rec;
-          if (!(boost::math::isfinite)(value_of_rec(y)))
-            dom_err(function, name, y,
-                    "is ", ", but must be finite!");
->>>>>>> 9cadb5d1
           return true;
         }
       };
@@ -38,15 +32,9 @@
           using stan::math::value_of_rec;
           using stan::length;
           for (size_t n = 0; n < length(y); n++) {
-<<<<<<< HEAD
-            if (!(boost::math::isfinite)(stan::get(y,n)))
+            if (!(boost::math::isfinite)(value_of_rec(stan::get(y,n))))
               domain_error_vec(function, name, y, n,
                                "is ", ", but must be finite!");
-=======
-            if (!(boost::math::isfinite)(value_of_rec(stan::get(y,n))))
-              dom_err_vec(function, name, y, n,
-                          "is ", ", but must be finite!");
->>>>>>> 9cadb5d1
           }
           return true;
         }
