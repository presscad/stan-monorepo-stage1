--- conflicted
+++ resolved
@@ -230,15 +230,9 @@
       generate_using("std::vector",o);
       generate_using("std::string",o);
       generate_using("std::stringstream",o);
-<<<<<<< HEAD
       generate_using("stan::model::prob_grad",o);
       generate_using("stan::math::get_base1",o);
-=======
-      generate_using("stan::agrad::var",o);
-      generate_using("stan::model::prob_grad_ad",o);
-      // generate_using("stan::math::get_base1",o);
       generate_using("stan::math::initialize",o);
->>>>>>> 99eb0c46
       generate_using("stan::math::stan_print",o);
       generate_using("stan::io::dump",o);
       generate_using("std::istream",o);
