#ifndef STAN_MATH_PRIM_MAT_FUN_COV_SQ_EXP_HPP
#define STAN_MATH_PRIM_MAT_FUN_COV_SQ_EXP_HPP

#include <stan/math/prim/scal/meta/return_type.hpp>
#include <stan/math/prim/scal/err/check_size_match.hpp>
#include <stan/math/prim/mat/fun/Eigen.hpp>
#include <stan/math/prim/mat/fun/squared_distance.hpp>
#include <stan/math/prim/scal/err/check_not_nan.hpp>
#include <stan/math/prim/scal/err/check_positive.hpp>
#include <stan/math/prim/scal/fun/square.hpp>

namespace stan {
  namespace math {

    /**
     * Returns a squared exponential kernel.
     *
     * @tparam T_x type of std::vector of elements
     * @tparam T_sigma type of sigma
     * @tparam T_l type of length scale
     *
     * @param x std::vector of elements that can be used in square distance.
     *    This function assumes each element of x is the same size.
     * @param sigma standard deviation
     * @param l length scale
     * @return squared distance
     * @throw std::domain_error if sigma <= 0, l <= 0, or
     *   x is nan or infinite
     */
    template<typename T_x, typename T_sigma, typename T_l>
    inline typename
    Eigen::Matrix<typename stan::return_type<T_x, T_sigma, T_l>::type,
                  Eigen::Dynamic, Eigen::Dynamic>
    cov_sq_exp(const std::vector<T_x>& x,
               T_sigma& sigma,
               T_l& l) {
      using std::exp;
      stan::math::check_positive("cov_sq_exp", "sigma", sigma);
      stan::math::check_positive("cov_sq_exp", "l", l);
      for (size_t n = 0; n < x.size(); n++)
        stan::math::check_not_nan("cov_sq_exp", "x", x[n]);

      Eigen::Matrix<typename stan::return_type<T_x, T_sigma, T_l>::type,
                    Eigen::Dynamic, Eigen::Dynamic>
        cov(x.size(), x.size());

      if (x.size() == 0)
        return cov;

      T_sigma sigma_sq = square(sigma);
      T_l neg_half_inv_l_sq = - 0.5 / square(l);

      for (size_t i = 0; i < x.size(); i++) {
        cov(i, i) = sigma_sq;
        for (size_t j = i + 1; j < x.size(); j++) {
          cov(i, j) = sigma_sq * exp(squared_distance(x[i], x[j]) * neg_half_inv_l_sq);
          cov(j, i) = cov(i, j);
        }
      }
      return cov;
    }

    /**
     * Returns a squared exponential kernel.
     *
<<<<<<< HEAD
     * @param x1 std::vector of a type that can be square distance
     * @param x2 std::vector of a type that can be square distance
=======
     * @tparam T_x1 type of first std::vector of elements
     * @tparam T_x2 type of second std::vector of elements
     * @tparam T_sigma type of sigma
     * @tparam T_l type of length scale
     *
     * @param x1 std::vector of elements that can be used in square distance
     * @param x2 std::vector of elements that can be used in square distance
>>>>>>> 6dfc32b9
     * @param sigma standard deviation
     * @param l length scale
     * @return squared distance
     * @throw std::domain_error if sigma <= 0, l <= 0, or
     *   x is nan or infinite
     */
    template<typename T_x1, typename T_x2, typename T_sigma, typename T_l>
    inline typename
    Eigen::Matrix<typename stan::return_type<T_x1, T_x2, T_sigma, T_l>::type,
                  Eigen::Dynamic, Eigen::Dynamic>
    cov_sq_exp(const std::vector<T_x1>& x1,
               const std::vector<T_x2>& x2,
               T_sigma& sigma,
               T_l& l) {
      using std::exp;
      stan::math::check_positive("cov_sq_exp", "sigma", sigma);
      stan::math::check_positive("cov_sq_exp", "l", l);
      for (size_t n = 0; n < x1.size(); n++)
        stan::math::check_not_nan("cov_sq_exp", "x1", x1[n]);
      for (size_t n = 0; n < x2.size(); n++)
        stan::math::check_not_nan("cov_sq_exp", "x2", x2[n]);

      Eigen::Matrix<typename stan::return_type<T_x1, T_x2, T_sigma, T_l>::type,
                    Eigen::Dynamic, Eigen::Dynamic>
        cov(x1.size(), x2.size());
      if (x1.size() == 0 || x2.size() == 0)
        return cov;

      T_sigma sigma_sq = square(sigma);
      T_l neg_half_inv_l_sq = - 0.5 / square(l);

      for (size_t i = 0; i < x1.size(); i++) {
        for (size_t j = 0; j < x2.size(); j++) {
          cov(i, j) = sigma_sq * exp(squared_distance(x1[i], x2[j]) * neg_half_inv_l_sq);
        }
      }
      return cov;
    }
  }

}
#endif<|MERGE_RESOLUTION|>--- conflicted
+++ resolved
@@ -63,10 +63,6 @@
     /**
      * Returns a squared exponential kernel.
      *
-<<<<<<< HEAD
-     * @param x1 std::vector of a type that can be square distance
-     * @param x2 std::vector of a type that can be square distance
-=======
      * @tparam T_x1 type of first std::vector of elements
      * @tparam T_x2 type of second std::vector of elements
      * @tparam T_sigma type of sigma
@@ -74,7 +70,6 @@
      *
      * @param x1 std::vector of elements that can be used in square distance
      * @param x2 std::vector of elements that can be used in square distance
->>>>>>> 6dfc32b9
      * @param sigma standard deviation
      * @param l length scale
      * @return squared distance
