#ifndef STAN_MATH_PRIM_SCAL_PROB_NORMAL_RNG_HPP
#define STAN_MATH_PRIM_SCAL_PROB_NORMAL_RNG_HPP

#include <stan/math/prim/scal/err/check_consistent_sizes.hpp>
#include <stan/math/prim/scal/err/check_finite.hpp>
#include <stan/math/prim/scal/err/check_positive_finite.hpp>
#include <stan/math/prim/scal/meta/VectorBuilder.hpp>
#include <stan/math/prim/scal/meta/scalar_seq_view.hpp>
#include <stan/math/prim/scal/meta/max_size.hpp>
#include <boost/random/normal_distribution.hpp>
#include <boost/random/variate_generator.hpp>

namespace stan {
  namespace math {
    /**
     * Return a pseudorandom Normal variate for the given location and scale
     * using the specified random number generator.
     *
     * mu and sigma can each be a scalar, a std::vector, an Eigen::Vector, or
     * an Eigen::RowVector. Any non-scalar inputs must be the same length.
     *
     * @tparam T_loc Type of location parameter
     * @tparam T_scale Type of scale parameter
     * @tparam RNG type of random number generator
     * @param mu (Sequence of) location parameter(s)
     * @param sigma (Sequence of) positive scale parameter(s)
     * @param rng random number generator
     * @return Normal random variate
     * @throw std::domain_error if mu is infinite or sigma is nonpositive
     * @throw std::invalid_argument if non-scalars arguments are of different
     * lengths
     */
    template <typename T_loc, typename T_scale, class RNG>
    inline typename VectorBuilder<true, double, T_loc, T_scale>::type
    normal_rng(const T_loc& mu, const T_scale& sigma, RNG& rng) {
      using boost::variate_generator;
      using boost::normal_distribution;
<<<<<<< HEAD
      static const std::string function = "normal_rng";
=======

      static const char* function = "normal_rng";
>>>>>>> 0cf91c6c

      scalar_seq_view<T_loc> mu_vec(mu);
      scalar_seq_view<T_scale> sigma_vec(sigma);
      size_t N = max_size(mu, sigma);
      VectorBuilder<true, double, T_loc, T_scale> output(N);

      check_finite(function, "Location parameter", mu);
      check_positive_finite(function, "Scale parameter", sigma);
      check_consistent_sizes(function, "Location parameter", mu,
                             "Scale Parameter", sigma);

      for (size_t n = 0; n < N; ++n) {
        variate_generator<RNG&, normal_distribution<> >
          norm_rng(rng, normal_distribution<>(mu_vec[n], sigma_vec[n]));
        output[n] = norm_rng();
      }

      return output.data();
    }
  }
}
#endif<|MERGE_RESOLUTION|>--- conflicted
+++ resolved
@@ -35,12 +35,7 @@
     normal_rng(const T_loc& mu, const T_scale& sigma, RNG& rng) {
       using boost::variate_generator;
       using boost::normal_distribution;
-<<<<<<< HEAD
-      static const std::string function = "normal_rng";
-=======
-
       static const char* function = "normal_rng";
->>>>>>> 0cf91c6c
 
       scalar_seq_view<T_loc> mu_vec(mu);
       scalar_seq_view<T_scale> sigma_vec(sigma);
