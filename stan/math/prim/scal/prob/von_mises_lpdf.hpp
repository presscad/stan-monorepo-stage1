--- conflicted
+++ resolved
@@ -9,11 +9,7 @@
 #include <stan/math/prim/scal/err/check_nonnegative.hpp>
 #include <stan/math/prim/scal/err/check_positive_finite.hpp>
 #include <stan/math/prim/scal/meta/is_constant_struct.hpp>
-<<<<<<< HEAD
-#include <stan/math/prim/mat/fun/size_zero.hpp>
-=======
 #include <stan/math/prim/scal/fun/log_modified_bessel_first_kind.hpp>
->>>>>>> 6e132381
 #include <stan/math/prim/scal/fun/modified_bessel_first_kind.hpp>
 #include <stan/math/prim/scal/fun/constants.hpp>
 #include <stan/math/prim/scal/meta/include_summand.hpp>
@@ -33,7 +29,7 @@
       typedef typename stan::partials_return_type<T_y, T_loc, T_scale>::type
         T_partials_return;
 
-      if (size_zero(y, mu, kappa))
+      if (!(stan::length(y) && stan::length(mu) && stan::length(kappa)))
         return 0.0;
 
       using stan::is_constant_struct;
