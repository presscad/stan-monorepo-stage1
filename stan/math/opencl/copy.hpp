#ifndef STAN_MATH_PRIM_MAT_FUN_OPENCL_COPY_HPP
#define STAN_MATH_PRIM_MAT_FUN_OPENCL_COPY_HPP
#ifdef STAN_OPENCL

#include <stan/math/opencl/opencl_context.hpp>
#include <stan/math/opencl/kernel_cl.hpp>
#include <stan/math/opencl/matrix_cl.hpp>
#include <stan/math/opencl/kernels/copy.hpp>
#include <stan/math/opencl/kernels/pack.hpp>
#include <stan/math/opencl/kernels/unpack.hpp>
#include <stan/math/opencl/buffer_types.hpp>
#include <stan/math/opencl/err/check_opencl.hpp>
#include <stan/math/prim/mat/fun/Eigen.hpp>
#include <stan/math/prim/scal/err/check_size_match.hpp>
#include <stan/math/prim/arr/fun/vec_concat.hpp>

#include <CL/cl.hpp>
#include <iostream>
#include <vector>
#include <algorithm>
#include <type_traits>

namespace stan {
namespace math {

/**
 * Copies the source Eigen matrix to
 * the destination matrix that is stored
 * on the OpenCL device.
 *
 * @tparam T type of data in the Eigen matrix
 * @param dst destination matrix on the OpenCL device
 * @param src source Eigen matrix
 *
 * @throw <code>std::invalid_argument</code> if the
 * matrices do not have matching dimensions
 */
template <int R, int C>
void copy(matrix_cl& dst, const Eigen::Matrix<double, R, C>& src) {
  check_size_match("copy (Eigen -> (OpenCL))", "src.rows()", src.rows(),
                   "dst.rows()", dst.rows());
  check_size_match("copy (Eigen -> (OpenCL))", "src.cols()", src.cols(),
                   "dst.cols()", dst.cols());
  if (src.size() == 0) {
    return;
  }
  try {
    /**
     * Writes the contents of src to the OpenCL buffer
     * starting at the offset 0
     * CL_FALSE denotes that the call is non-blocking
     * This means that future kernels need to know about the copy_event
     * So that they do not execute until this transfer finishes.
     */
    dst.wait_for_read_events();
<<<<<<< HEAD
    dst.clear_read_events();
    dst.wait_for_write_events();
    dst.clear_write_events();
    cl::Event copy_event;
    cl::CommandQueue& queue = opencl_context.queue();
=======
    dst.wait_for_write_events();
    dst.clear_read_events();
    dst.clear_write_events();
    cl::Event copy_event;
    const cl::CommandQueue& queue = opencl_context.queue();
>>>>>>> c19d7dbf
    queue.enqueueWriteBuffer(dst.buffer(), CL_FALSE, 0,
                             sizeof(double) * dst.size(), src.data(), NULL,
                             &copy_event);
    dst.add_write_event(copy_event);
  } catch (const cl::Error& e) {
    check_opencl_error("copy Eigen->(OpenCL)", e);
  }
}

/**
 * Copies the source matrix that is stored
 * on the OpenCL device to the destination Eigen
 * matrix.
 *
 * @tparam T type of data in the Eigen matrix
 * @param dst destination Eigen matrix
 * @param src source matrix on the OpenCL device
 *
 * @throw <code>std::invalid_argument</code> if the
 * matrices do not have matching dimensions
 */
template <int R, int C>
void copy(Eigen::Matrix<double, R, C>& dst, const matrix_cl& src) {
  check_size_match("copy ((OpenCL) -> Eigen)", "src.rows()", src.rows(),
                   "dst.rows()", dst.rows());
  check_size_match("copy ((OpenCL) -> Eigen)", "src.cols()", src.cols(),
                   "dst.cols()", dst.cols());
  if (src.size() == 0) {
    return;
  }
  try {
    /**
     * Reads the contents of the OpenCL buffer
     * starting at the offset 0 to the Eigen
     * matrix
     * CL_TRUE denotes that the call is blocking
     * We do not want to pass data back to the CPU until all of the jobs
     * called on the source matrix are finished.
     */
<<<<<<< HEAD
    cl::CommandQueue queue = opencl_context.queue();
    cl::Event copy_event;
=======
    cl::Event copy_event;
    const cl::CommandQueue queue = opencl_context.queue();
>>>>>>> c19d7dbf
    queue.enqueueReadBuffer(src.buffer(), CL_FALSE, 0,
                            sizeof(double) * dst.size(), dst.data(),
                            &src.write_events(), &copy_event);
    copy_event.wait();
    src.clear_write_events();
  } catch (const cl::Error& e) {
    check_opencl_error("copy (OpenCL)->Eigen", e);
  }
}

/**
 * Packs the flat triagnular matrix on the OpenCL device and
 * copies it to the std::vector.
 *
 * @tparam triangular_view the triangularity of the source matrix
 * @param src the flat triangular source matrix on the OpenCL device
 * @return the packed std::vector
 */
template <TriangularViewCL triangular_view>
inline std::vector<double> packed_copy(const matrix_cl& src) {
  const int packed_size = src.rows() * (src.rows() + 1) / 2;
  std::vector<double> dst(packed_size);
  if (dst.size() == 0) {
    return dst;
  }
  try {
<<<<<<< HEAD
    cl::CommandQueue queue = opencl_context.queue();
=======
    const cl::CommandQueue queue = opencl_context.queue();
>>>>>>> c19d7dbf
    matrix_cl packed(packed_size, 1);
    stan::math::opencl_kernels::pack(cl::NDRange(src.rows(), src.rows()),
                                     packed, src, src.rows(), src.rows(),
                                     triangular_view);
<<<<<<< HEAD
    auto mat_events = vec_concat(packed.read_events(), src.write_events());
=======
    const std::vector<cl::Event> mat_events
        = vec_concat(packed.write_events(), src.read_events());
>>>>>>> c19d7dbf
    cl::Event copy_event;
    queue.enqueueReadBuffer(packed.buffer(), CL_FALSE, 0,
                            sizeof(double) * packed_size, dst.data(),
                            &mat_events, &copy_event);
    copy_event.wait();
    src.clear_write_events();
    src.clear_read_events();
  } catch (const cl::Error& e) {
    check_opencl_error("packed_copy (OpenCL->std::vector)", e);
  }
  return dst;
}

/**
 * Copies the packed triangular matrix from
 * the source std::vector to an OpenCL buffer and
 * unpacks it to a flat matrix on the OpenCL device.
 *
 * @tparam triangular_view the triangularity of the source matrix
 * @param src the packed source std::vector
 * @param rows the number of rows in the flat matrix
 * @return the destination flat matrix on the OpenCL device
 * @throw <code>std::invalid_argument</code> if the
 * size of the vector does not match the expected size
 * for the packed triangular matrix
 */
template <TriangularViewCL triangular_view>
inline matrix_cl packed_copy(const std::vector<double>& src, int rows) {
  const int packed_size = rows * (rows + 1) / 2;
  check_size_match("copy (packed std::vector -> OpenCL)", "src.size()",
                   src.size(), "rows * (rows + 1) / 2", packed_size);
  matrix_cl dst(rows, rows);
  if (dst.size() == 0) {
    return dst;
  }
  try {
    cl::CommandQueue queue = opencl_context.queue();
    matrix_cl packed(packed_size, 1);
    cl::Event packed_event;
<<<<<<< HEAD
=======
    const cl::CommandQueue queue = opencl_context.queue();
>>>>>>> c19d7dbf
    queue.enqueueWriteBuffer(packed.buffer(), CL_FALSE, 0,
                             sizeof(double) * packed_size, src.data(), NULL,
                             &packed_event);
    packed.add_write_event(packed_event);
    stan::math::opencl_kernels::unpack(cl::NDRange(dst.rows(), dst.rows()), dst,
                                       packed, dst.rows(), dst.rows(),
                                       triangular_view);
  } catch (const cl::Error& e) {
    check_opencl_error("packed_copy (std::vector->OpenCL)", e);
  }
  return dst;
}

/**
 * Copies the source matrix to the
 * destination matrix. Both matrices
 * are stored on the OpenCL device.
 *
 * @param dst destination matrix
 * @param src source matrix
 *
 * @throw <code>std::invalid_argument</code> if the
 * matrices do not have matching dimensions
 */
inline void copy(matrix_cl& dst, const matrix_cl& src) {
  check_size_match("copy ((OpenCL) -> (OpenCL))", "src.rows()", src.rows(),
                   "dst.rows()", dst.rows());
  check_size_match("copy ((OpenCL) -> (OpenCL))", "src.cols()", src.cols(),
                   "dst.cols()", dst.cols());
  if (src.size() == 0) {
    return;
  }
  try {
    /**
     * Copies the contents of the src buffer to the dst buffer
     * see the matrix_cl(matrix_cl&) constructor
     *  for explanation
     */
    cl::CommandQueue queue = opencl_context.queue();
<<<<<<< HEAD
    auto mat_events = vec_concat(dst.read_events(), src.write_events());
=======
    const std::vector<cl::Event> mat_events
        = vec_concat(dst.read_events(), src.write_events());
>>>>>>> c19d7dbf
    cl::Event copy_event;
    queue.enqueueCopyBuffer(src.buffer(), dst.buffer(), 0, 0,
                            sizeof(double) * src.size(), &mat_events,
                            &copy_event);
    dst.add_write_event(copy_event);
    src.add_read_event(copy_event);
  } catch (const cl::Error& e) {
    check_opencl_error("copy (OpenCL)->(OpenCL)", e);
  }
}

/**
 * Copy A 1 by 1 source matrix from the Device to  the host.
 * @tparam An arithmetic type to pass the value from the OpenCL matrix to.
 * @param dst Arithmetic to receive the matrix_cl value.
 * @param src A 1x1 matrix on the device.
 */
template <typename T, std::enable_if_t<std::is_arithmetic<T>::value, int> = 0>
inline void copy(T& dst, const matrix_cl& src) {
  check_size_match("copy ((OpenCL) -> (OpenCL))", "src.rows()", src.rows(),
                   "dst.rows()", 1);
  check_size_match("copy ((OpenCL) -> (OpenCL))", "src.cols()", src.cols(),
                   "dst.cols()", 1);
  try {
<<<<<<< HEAD
    cl::CommandQueue queue = opencl_context.queue();
    cl::Event copy_event;
    queue.enqueueReadBuffer(src.buffer(), CL_FALSE, 0, sizeof(int), &dst,
=======
    cl::Event copy_event;
    const cl::CommandQueue queue = opencl_context.queue();
    queue.enqueueReadBuffer(src.buffer(), CL_FALSE, 0, sizeof(T), &dst,
>>>>>>> c19d7dbf
                            &src.write_events(), &copy_event);
    copy_event.wait();
    src.clear_write_events();
  } catch (const cl::Error& e) {
    check_opencl_error("copy (OpenCL)->(OpenCL)", e);
  }
}

/**
 * Copy an arithmetic type to the device.
 * @tparam An arithmetic type to pass the value from the OpenCL matrix to.
 * @param src Arithmetic to receive the matrix_cl value.
 * @param dst A 1x1 matrix on the device.
 */
template <typename T, std::enable_if_t<std::is_arithmetic<T>::value, int> = 0>
inline void copy(matrix_cl& dst, const T& src) {
  check_size_match("copy ((OpenCL) -> (OpenCL))", "src.rows()", dst.rows(),
                   "dst.rows()", 1);
  check_size_match("copy ((OpenCL) -> (OpenCL))", "src.cols()", dst.cols(),
                   "dst.cols()", 1);
  try {
    dst.wait_for_read_events();
<<<<<<< HEAD
    dst.clear_read_events();
    cl::CommandQueue queue = opencl_context.queue();
    cl::Event copy_event;
=======
    dst.wait_for_write_events();
    dst.clear_read_events();
    dst.clear_write_events();
    cl::Event copy_event;
    const cl::CommandQueue queue = opencl_context.queue();
>>>>>>> c19d7dbf
    queue.enqueueWriteBuffer(dst.buffer(), CL_FALSE, 0, sizeof(T), &src, NULL,
                             &copy_event);
    dst.add_write_event(copy_event);
  } catch (const cl::Error& e) {
    check_opencl_error("copy (OpenCL)->(OpenCL)", e);
  }
}

}  // namespace math
}  // namespace stan
#endif
#endif<|MERGE_RESOLUTION|>--- conflicted
+++ resolved
@@ -53,19 +53,11 @@
      * So that they do not execute until this transfer finishes.
      */
     dst.wait_for_read_events();
-<<<<<<< HEAD
-    dst.clear_read_events();
-    dst.wait_for_write_events();
-    dst.clear_write_events();
-    cl::Event copy_event;
-    cl::CommandQueue& queue = opencl_context.queue();
-=======
     dst.wait_for_write_events();
     dst.clear_read_events();
     dst.clear_write_events();
     cl::Event copy_event;
     const cl::CommandQueue& queue = opencl_context.queue();
->>>>>>> c19d7dbf
     queue.enqueueWriteBuffer(dst.buffer(), CL_FALSE, 0,
                              sizeof(double) * dst.size(), src.data(), NULL,
                              &copy_event);
@@ -105,13 +97,8 @@
      * We do not want to pass data back to the CPU until all of the jobs
      * called on the source matrix are finished.
      */
-<<<<<<< HEAD
-    cl::CommandQueue queue = opencl_context.queue();
-    cl::Event copy_event;
-=======
-    cl::Event copy_event;
-    const cl::CommandQueue queue = opencl_context.queue();
->>>>>>> c19d7dbf
+    cl::Event copy_event;
+    const cl::CommandQueue queue = opencl_context.queue();
     queue.enqueueReadBuffer(src.buffer(), CL_FALSE, 0,
                             sizeof(double) * dst.size(), dst.data(),
                             &src.write_events(), &copy_event);
@@ -138,21 +125,13 @@
     return dst;
   }
   try {
-<<<<<<< HEAD
-    cl::CommandQueue queue = opencl_context.queue();
-=======
-    const cl::CommandQueue queue = opencl_context.queue();
->>>>>>> c19d7dbf
+    const cl::CommandQueue queue = opencl_context.queue();
     matrix_cl packed(packed_size, 1);
     stan::math::opencl_kernels::pack(cl::NDRange(src.rows(), src.rows()),
                                      packed, src, src.rows(), src.rows(),
                                      triangular_view);
-<<<<<<< HEAD
-    auto mat_events = vec_concat(packed.read_events(), src.write_events());
-=======
     const std::vector<cl::Event> mat_events
         = vec_concat(packed.write_events(), src.read_events());
->>>>>>> c19d7dbf
     cl::Event copy_event;
     queue.enqueueReadBuffer(packed.buffer(), CL_FALSE, 0,
                             sizeof(double) * packed_size, dst.data(),
@@ -189,13 +168,9 @@
     return dst;
   }
   try {
-    cl::CommandQueue queue = opencl_context.queue();
     matrix_cl packed(packed_size, 1);
     cl::Event packed_event;
-<<<<<<< HEAD
-=======
-    const cl::CommandQueue queue = opencl_context.queue();
->>>>>>> c19d7dbf
+    const cl::CommandQueue queue = opencl_context.queue();
     queue.enqueueWriteBuffer(packed.buffer(), CL_FALSE, 0,
                              sizeof(double) * packed_size, src.data(), NULL,
                              &packed_event);
@@ -235,12 +210,8 @@
      *  for explanation
      */
     cl::CommandQueue queue = opencl_context.queue();
-<<<<<<< HEAD
-    auto mat_events = vec_concat(dst.read_events(), src.write_events());
-=======
     const std::vector<cl::Event> mat_events
         = vec_concat(dst.read_events(), src.write_events());
->>>>>>> c19d7dbf
     cl::Event copy_event;
     queue.enqueueCopyBuffer(src.buffer(), dst.buffer(), 0, 0,
                             sizeof(double) * src.size(), &mat_events,
@@ -265,15 +236,9 @@
   check_size_match("copy ((OpenCL) -> (OpenCL))", "src.cols()", src.cols(),
                    "dst.cols()", 1);
   try {
-<<<<<<< HEAD
-    cl::CommandQueue queue = opencl_context.queue();
-    cl::Event copy_event;
-    queue.enqueueReadBuffer(src.buffer(), CL_FALSE, 0, sizeof(int), &dst,
-=======
     cl::Event copy_event;
     const cl::CommandQueue queue = opencl_context.queue();
     queue.enqueueReadBuffer(src.buffer(), CL_FALSE, 0, sizeof(T), &dst,
->>>>>>> c19d7dbf
                             &src.write_events(), &copy_event);
     copy_event.wait();
     src.clear_write_events();
@@ -296,17 +261,11 @@
                    "dst.cols()", 1);
   try {
     dst.wait_for_read_events();
-<<<<<<< HEAD
-    dst.clear_read_events();
-    cl::CommandQueue queue = opencl_context.queue();
-    cl::Event copy_event;
-=======
     dst.wait_for_write_events();
     dst.clear_read_events();
     dst.clear_write_events();
     cl::Event copy_event;
     const cl::CommandQueue queue = opencl_context.queue();
->>>>>>> c19d7dbf
     queue.enqueueWriteBuffer(dst.buffer(), CL_FALSE, 0, sizeof(T), &src, NULL,
                              &copy_event);
     dst.add_write_event(copy_event);
