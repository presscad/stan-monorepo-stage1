--- conflicted
+++ resolved
@@ -8,17 +8,13 @@
 #include <stan/math/rev/scal/fun/value_of_rec.hpp>
 #include <stan/math/rev/scal/fun/value_of.hpp>
 #include <stan/math/rev/mat/fun/to_var.hpp>
-<<<<<<< HEAD
 #include <stan/math/rev/core.hpp>
 #include <stan/math/prim/mat/fun/value_of_rec.hpp>
 #include <stan/math/prim/mat/err/check_multiplicable.hpp>
 #include <stan/math/prim/scal/err/check_not_nan.hpp>
-=======
-#include <stan/math/rev/mat/fun/dot_product.hpp>
 #include <boost/utility/enable_if.hpp>
 #include <boost/type_traits.hpp>
 #include <boost/math/tools/promotion.hpp>
->>>>>>> e9bb34cb
 
 namespace stan {
   namespace math {
@@ -468,7 +464,6 @@
      */
     template <typename TA, int RA, int CA, typename TB, int CB>
     inline typename
-<<<<<<< HEAD
     boost::enable_if_c<boost::is_same<TA, var>::value ||
                         boost::is_same<TB, var>::value,
                         Eigen::Matrix<var, RA, CB> >::type
@@ -489,45 +484,6 @@
       Eigen::Matrix<var, RA, CB> AB_v(A.rows(), B.cols());
       for (size_type i = 0; i < AB_v.size(); ++i) {
           AB_v.coeffRef(i).vi_ = baseVari->variRefAB_[i];
-=======
-    boost::enable_if_c< boost::is_same<T1, var>::value ||
-    boost::is_same<T2, var>::value,
-                        Eigen::Matrix<var, R1, C2> >::type
-      multiply(const Eigen::Matrix<T1, R1, C1>& m1,
-               const Eigen::Matrix<T2, R2, C2>& m2) {
-      check_multiplicable("multiply",
-                          "m1", m1,
-                          "m2", m2);
-      Eigen::Matrix<var, R1, C2> result(m1.rows(), m2.cols());
-      for (int i = 0; i < m1.rows(); i++) {
-        typename Eigen::Matrix<T1, R1, C1>::ConstRowXpr crow(m1.row(i));
-        for (int j = 0; j < m2.cols(); j++) {
-          typename Eigen::Matrix<T2, R2, C2>::ConstColXpr ccol(m2.col(j));
-          if (j == 0) {
-            if (i == 0) {
-              result(i, j) = var(new dot_product_vari<T1, T2>(crow, ccol));
-            } else {
-              dot_product_vari<T1, T2> *v2
-                = static_cast<dot_product_vari<T1, T2>*>(result(0, j).vi_);
-              result(i, j)
-                = var(new dot_product_vari<T1, T2>(crow, ccol, NULL, v2));
-            }
-          } else {
-            if (i == 0) {
-              dot_product_vari<T1, T2> *v1
-                = static_cast<dot_product_vari<T1, T2>*>(result(i, 0).vi_);
-              result(i, j)
-                = var(new dot_product_vari<T1, T2>(crow, ccol, v1, NULL));
-            } else /* if (i != 0 && j != 0) */ {
-              dot_product_vari<T1, T2> *v1
-                = static_cast<dot_product_vari<T1, T2>*>(result(i, 0).vi_);
-              dot_product_vari<T1, T2> *v2
-                = static_cast<dot_product_vari<T1, T2>*>(result(0, j).vi_);
-              result(i, j)
-                = var(new dot_product_vari<T1, T2>(crow, ccol, v1, v2));
-            }
-          }
->>>>>>> e9bb34cb
         }
       return AB_v;
     }
@@ -543,7 +499,6 @@
      */
     template <typename TA, int CA, typename TB>
     inline typename
-<<<<<<< HEAD
     boost::enable_if_c<boost::is_same<TA, var>::value ||
                        boost::is_same<TB, var>::value,
                        var>::type
@@ -554,17 +509,6 @@
                                                 "B", B);
       stan::math::check_not_nan("multiply", "A", A);
       stan::math::check_not_nan("multiply", "B", B);
-=======
-    boost::enable_if_c< boost::is_same<T1, var>::value ||
-    boost::is_same<T2, var>::value, var >::type
-      multiply(const Eigen::Matrix<T1, 1, C1>& rv,
-               const Eigen::Matrix<T2, R2, 1>& v) {
-      check_multiplicable("multiply",
-                          "rv", rv,
-                          "v", v);
-      return dot_product(rv, v);
-    }
->>>>>>> e9bb34cb
 
       // NOTE: this is not a memory leak, this vari is used in the
       // expression graph to evaluate the adjoint, but is not needed
