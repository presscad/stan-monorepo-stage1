--- conflicted
+++ resolved
@@ -14,8 +14,7 @@
 namespace {
 
 inline var calc_variance(size_t size, const var* dtrs) {
-  vari** varis = reinterpret_cast<vari**>(
-      ChainableStack::instance().memalloc_.alloc(size * sizeof(vari*)));
+  vari** varis = ChainableStack::instance().memalloc_.alloc_array<vari*>(size);
   for (size_t i = 0; i < size; ++i)
     varis[i] = dtrs[i].vi_;
   double sum = 0.0;
@@ -25,23 +24,14 @@
   double sum_of_squares = 0;
   double reciprocal_size_m1 = 1.0 / (size - 1);
   double two_over_size_m1 = 2.0 * reciprocal_size_m1;
-  double* partials = reinterpret_cast<double*>(
-      ChainableStack::memalloc_.alloc(size * sizeof(double)));
+  double* partials
+      = ChainableStack::instance().memalloc_.alloc_array<double>(size);
   for (size_t i = 0; i < size; ++i) {
     double diff = dtrs[i].vi_->val_ - mean;
     sum_of_squares += diff * diff;
     partials[i] = two_over_size_m1 * diff;
   }
-<<<<<<< HEAD
   double variance = sum_of_squares * reciprocal_size_m1;
-=======
-  double variance = sum_of_squares / (size - 1);
-  double* partials = reinterpret_cast<double*>(
-      ChainableStack::instance().memalloc_.alloc(size * sizeof(double)));
-  double two_over_size_m1 = 2 / (size - 1);
-  for (size_t i = 0; i < size; ++i)
-    partials[i] = two_over_size_m1 * (dtrs[i].vi_->val_ - mean);
->>>>>>> 6e7a3835
   return var(new stored_gradient_vari(variance, size, varis, partials));
 }
 
