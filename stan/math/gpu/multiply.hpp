#ifndef STAN_MATH_GPU_MULTIPLY_HPP
#define STAN_MATH_GPU_MULTIPLY_HPP
#ifdef STAN_OPENCL
#include <stan/math/gpu/matrix_gpu.hpp>
#include <stan/math/gpu/kernels/scalar_mul.hpp>
#include <stan/math/gpu/kernels/matrix_multiply.hpp>
#include <Eigen/Dense>

namespace stan {
namespace math {
/**
 * Multiplies the specified matrix on the GPU
 * with the specified scalar.
 *
 * @param A matrix
 * @param scalar scalar
 * @return matrix multipled with scalar
 */
inline matrix_gpu multiply(const matrix_gpu& A, const double scalar) {
  matrix_gpu temp(A.rows(), A.cols());
  if (A.size() == 0)
    return temp;
  try {
    opencl_kernels::scalar_mul(cl::NDRange(A.rows(), A.cols()), temp.buffer(),
                               A.buffer(), scalar, A.rows(), A.cols());
  } catch (const cl::Error& e) {
    check_opencl_error("multiply scalar", e);
  }
  return temp;
}

/**
 * Multiplies the specified matrix on the GPU
 * with the specified scalar.
 *
 * @param scalar scalar
 * @param A matrix
 * @return matrix multipled with scalar
 */
inline auto multiply(const double scalar, const matrix_gpu& A) {
  return multiply(A, scalar);
}

/**
 * Computes the product of the specified GPU matrices.
 *
 * Computes the matrix multiplication C[M, K] = A[M, N] x B[N, K]
 *
 * @param A first matrix
 * @param B second matrix
 * @return the product of the first and second matrix
 *
 * @throw <code>std::invalid_argument</code> if the
 *   number of columns in A and rows in B do not match
 */
inline auto multiply(const matrix_gpu& A, const matrix_gpu& B) {
  check_size_match("multiply (GPU)", "A.cols()", A.cols(), "B.rows()",
                   B.rows());
  matrix_gpu temp(A.rows(), B.cols());
<<<<<<< HEAD
  if (A.size() == 0 || B.size() == 0)
  {
=======
  if (A.size() == 0 || B.size() == 0) {
>>>>>>> 76b1e4ee
    temp.zeros();
    return temp;
  }
  int local = opencl_kernels::matrix_multiply.make_functor.get_opts().at(
      "THREAD_BLOCK_SIZE");
  int Mpad = ((A.rows() + local - 1) / local) * local;
  int Npad = ((B.cols() + local - 1) / local) * local;
  int Kpad = ((A.cols() + local - 1) / local) * local;
  // padding the matrices so the dimensions are divisible with local
  // improves performance and readability because we can omit
  // if statements in the
  // multiply kernel
  matrix_gpu tempPad(Mpad, Npad);
  matrix_gpu Apad(Mpad, Kpad);
  matrix_gpu Bpad(Kpad, Npad);
  opencl_kernels::zeros(cl::NDRange(Mpad, Kpad), Apad.buffer(), Mpad, Kpad,
                        TriangularViewGPU::Entire);
  opencl_kernels::zeros(cl::NDRange(Kpad, Npad), Bpad.buffer(), Kpad, Npad,
                        TriangularViewGPU::Entire);
  Apad.sub_block(A, 0, 0, 0, 0, A.rows(), A.cols());
  Bpad.sub_block(B, 0, 0, 0, 0, B.rows(), B.cols());
  int wpt = opencl_kernels::matrix_multiply.make_functor.get_opts().at(
      "WORK_PER_THREAD");
  try {
    opencl_kernels::matrix_multiply(
        cl::NDRange(Mpad, Npad / wpt), cl::NDRange(local, local / wpt),
        Apad.buffer(), Bpad.buffer(), tempPad.buffer(), Apad.rows(),
        Bpad.cols(), Bpad.rows());
  } catch (cl::Error& e) {
    check_opencl_error("multiply", e);
  }
  // unpadding the result matrix
  temp.sub_block(tempPad, 0, 0, 0, 0, temp.rows(), temp.cols());
  return temp;
}

/**
 * Templated product operator for GPU matrices.
 *
 * Computes the matrix multiplication C[M, K] = A[M, N] x B[N, K].
 *
 * @param A A matrix or scalar
 * @param B A matrix or scalar
 * @return the product of the first and second arguments
 *
 * @throw <code>std::invalid_argument</code> if the
 *   number of columns in A and rows in B do not match
 */
inline matrix_gpu operator*(const matrix_gpu& A, const matrix_gpu& B) {
  return multiply(A, B);
}
inline matrix_gpu operator*(const matrix_gpu& B, const double scalar) {
  return multiply(B, scalar);
}
inline matrix_gpu operator*(const double scalar, const matrix_gpu& B) {
  return multiply(scalar, B);
}
}  // namespace math
}  // namespace stan

#endif
#endif<|MERGE_RESOLUTION|>--- conflicted
+++ resolved
@@ -57,12 +57,7 @@
   check_size_match("multiply (GPU)", "A.cols()", A.cols(), "B.rows()",
                    B.rows());
   matrix_gpu temp(A.rows(), B.cols());
-<<<<<<< HEAD
-  if (A.size() == 0 || B.size() == 0)
-  {
-=======
   if (A.size() == 0 || B.size() == 0) {
->>>>>>> 76b1e4ee
     temp.zeros();
     return temp;
   }
