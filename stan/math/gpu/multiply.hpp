--- conflicted
+++ resolved
@@ -71,17 +71,10 @@
   matrix_gpu tempPad(Mpad, Npad);
   matrix_gpu Apad(Mpad, Kpad);
   matrix_gpu Bpad(Kpad, Npad);
-<<<<<<< HEAD
-  opencl_kernels::zeros(cl::NDRange(Mpad, Kpad), Apad.buffer(), Mpad, Kpad, TriangularViewGPU::Entire);
-  opencl_kernels::zeros(cl::NDRange(Kpad, Npad), Bpad.buffer(), Kpad, Npad, TriangularViewGPU::Entire);
-=======
   opencl_kernels::zeros(cl::NDRange(Mpad, Kpad), Apad.buffer(), Mpad, Kpad,
                         TriangularViewGPU::Entire);
   opencl_kernels::zeros(cl::NDRange(Kpad, Npad), Bpad.buffer(), Kpad, Npad,
                         TriangularViewGPU::Entire);
-  opencl_kernels::zeros(cl::NDRange(Mpad, Npad), tempPad.buffer(), Mpad, Npad,
-                        TriangularViewGPU::Entire);
->>>>>>> ce537a49
   Apad.sub_block(A, 0, 0, 0, 0, A.rows(), A.cols());
   Bpad.sub_block(B, 0, 0, 0, 0, B.rows(), B.cols());
   int wpt = opencl_kernels::matrix_multiply.make_functor.get_opts().at(
