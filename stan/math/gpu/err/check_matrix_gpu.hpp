#ifndef STAN_MATH_PRIM_MAT_ERR_CHECK_GPU_HPP
#define STAN_MATH_PRIM_MAT_ERR_CHECK_GPU_HPP
#ifdef STAN_OPENCL
#include <stan/math/gpu/matrix_gpu.hpp>
#include <stan/math/prim/scal/err/domain_error.hpp>
#include <stan/math/prim/scal/err/check_size_match.hpp>
#include <stan/math/prim/mat/err/constraint_tolerance.hpp>
#include <stan/math/prim/mat/fun/Eigen.hpp>
#include <sstream>
#include <string>

namespace stan {
<<<<<<< HEAD
  namespace math {
     /**
     * Check if the specified matrix on the GPU is square.
     *
     * This check allows 0x0 matrices.
     *
     *
     * @param function Function name (for error messages)
     * @param name Variable name (for error messages)
     * @param y Matrix on the GPU to test
     *
     * @throw <code>std::invalid_argument</code> if the matrix
     *    is not square
     */
    inline void
    check_square(const char* function,
                 const char* name,
                 const matrix_gpu& y) {
      check_size_match(function,
                       "Expecting a square matrix; rows of ", name, y.rows(),
                       "columns of ", name, y.cols());
    }
    /**
     * Check if the specified matrix on the GPU has NaN values
     *
     * @param function Function name (for error messages)
     * @param name Variable name (for error messages)
     * @param y Matrix to test
     * @param pos_def_check Test if matrix y is positive definite
     *
     * @throw <code>std::domain_error</code> if
     *    any element of the matrix is <code>NaN</code>.
     */
    inline void
    check_nan(const char* function,
              const char* name,
              const matrix_gpu& y,
              const int pos_def_check = 0) {
      if (y.size() == 0) return;

      cl::Kernel kernel_check_nan = opencl_context.get_kernel("check_nan");
      cl::CommandQueue cmd_queue = opencl_context.queue();
      cl::Context& ctx = opencl_context.context();
      int nan_flag = 0;
      try {
        cl::Buffer buffer_nan_flag(ctx, CL_MEM_READ_WRITE,
         sizeof(int));

        cmd_queue.enqueueWriteBuffer(buffer_nan_flag, CL_TRUE, 0,
         sizeof(int), &nan_flag);

        kernel_check_nan.setArg(0, y.buffer());
        kernel_check_nan.setArg(1, y.rows());
        kernel_check_nan.setArg(2, y.cols());
        kernel_check_nan.setArg(3, buffer_nan_flag);

        cmd_queue.enqueueNDRangeKernel(kernel_check_nan,
         cl::NullRange, cl::NDRange(y.rows(), y.cols()),  cl::NullRange);

        cmd_queue.enqueueReadBuffer(buffer_nan_flag, CL_TRUE, 0,
         sizeof(int), &nan_flag);
      } catch (const cl::Error& e) {
        check_opencl_error("nan_check", e);
      }
      //  if NaN values were found in the matrix
      if (nan_flag) {
        // in case this is a part of the positive definite check
        // output is different
        if ( pos_def_check ) {
          domain_error(function, name,
           "is not positive definite", "");
        } else {
          domain_error(function, name,
           "has NaN values", "");
        }
      }
    }
    /**
     * Check if the specified matrix on the GPU is symmetric
     *
     * @param function Function name (for error messages)
     * @param name Variable name (for error messages)
     * @param y Matrix to test
     *
     * @throw <code>std::domain_error</code> if
     *    the matrix is not symmetric.
     */
    inline void
    check_symmetric(const char* function,
                           const char* name,
                  const matrix_gpu& y) {
      if (y.size() == 0) return;
      check_square(function, name, y);
      cl::Kernel kernel_check_symmetric =
        opencl_context.get_kernel("check_symmetric");
      cl::CommandQueue cmd_queue = opencl_context.queue();
      cl::Context& ctx = opencl_context.context();
      int symmetric_flag = 0;
      try {
        cl::Buffer buffer_symmetric_flag(ctx, CL_MEM_READ_WRITE,
         sizeof(int));

        cmd_queue.enqueueWriteBuffer(buffer_symmetric_flag, CL_TRUE, 0,
         sizeof(int), &symmetric_flag);

        kernel_check_symmetric.setArg(0, y.buffer());
        kernel_check_symmetric.setArg(1, y.rows());
        kernel_check_symmetric.setArg(2, y.cols());
        kernel_check_symmetric.setArg(3, buffer_symmetric_flag);
        kernel_check_symmetric.setArg(4, math::CONSTRAINT_TOLERANCE);

        cmd_queue.enqueueNDRangeKernel(kernel_check_symmetric,
         cl::NullRange, cl::NDRange(y.rows(), y.cols()),  cl::NullRange);

        cmd_queue.enqueueReadBuffer(buffer_symmetric_flag, CL_TRUE, 0,
         sizeof(int), &symmetric_flag);
      } catch (const cl::Error& e) {
        check_opencl_error("symmetric_check", e);
      }
      //  if the matrix is not symmetric
      if (symmetric_flag) {
        domain_error(function, name, "is not symmetric", "");
      }
    }
    /**
     * Check if the specified matrix on the GPU has zeros on the diagonal
     *
     * @param function Function name (for error messages)
     * @param name Variable name (for error messages)
     * @param y Matrix to test
     * @param pos_def_check Test if matrix y is positive definite
     *
     * @throw <code>std::domain_error</code> if
     *    any diagonal element of the matrix is zero.
     */
    inline void
    check_diagonal_zeros(const char* function,
                         const char* name,
                         const matrix_gpu& y,
                         const int pos_def_check = 0) {
      if (y.size() == 0) return;

      cl::Kernel kernel_check_diagonal_zeros =
       opencl_context.get_kernel("check_diagonal_zeros");
      cl::CommandQueue cmd_queue = opencl_context.queue();
      cl::Context ctx = opencl_context.context();
      int flag = 0;
      try {
        cl::Buffer buffer_flag(ctx, CL_MEM_READ_WRITE,
         sizeof(int));

        cmd_queue.enqueueWriteBuffer(buffer_flag, CL_TRUE, 0,
         sizeof(int), &flag);

        kernel_check_diagonal_zeros.setArg(0, y.buffer());
        kernel_check_diagonal_zeros.setArg(1, y.rows());
        kernel_check_diagonal_zeros.setArg(2, y.cols());
        kernel_check_diagonal_zeros.setArg(3, buffer_flag);

        cmd_queue.enqueueNDRangeKernel(kernel_check_diagonal_zeros,
         cl::NullRange, cl::NDRange(y.rows(), y.cols()),  cl::NullRange);

        cmd_queue.enqueueReadBuffer(buffer_flag, CL_TRUE, 0,
         sizeof(int), &flag);
      } catch (const cl::Error& e) {
        check_opencl_error("diag_zeros_check", e);
      }
      //  if zeros were found on the diagonal
      if (flag) {
        if ( pos_def_check ) {
          domain_error(function, name,
           "is not positive definite", "");
        } else {
          domain_error(function, name,
           "has zeros on the diagonal.", "");
        }
      }
    }
     /**
     * Check if the specified matrix on the GPU is positive definite
     *
     * @param function Function name (for error messages)
     * @param name Variable name (for error messages)
     * @param y Matrix to test
     *
     * @throw <code>std::domain_error</code> if
     *    any element of the matrix is <code>NaN</code>.
     */
    inline void
    check_positive_definite(const char* function,
                           const char* name,
                  const matrix_gpu& y) {
      if (y.size() == 0) return;
      check_nan(function, name, y, 1);
      check_diagonal_zeros(function, name, y, 1);
    }
    /**
     * Check if the two matrices on the GPU are of the same size.
     *
     * This function checks the runtime sizes only.
     *
     *
     * @param function Function name (for error messages)
     * @param name1 Variable name for the first matrix (for error messages)
     * @param y1 First matrix
     * @param name2 Variable name for the second matrix (for error messages)
     * @param y2 Second matrix
     *
     * @throw <code>std::invalid_argument</code>
     * if the dimensions of the matrices do not match
     */
    inline void check_matching_dims(const char* function,
                                    const char* name1,
                                    const matrix_gpu& y1,
                                    const char* name2,
                                    const matrix_gpu& y2) {
      check_size_match(function,
                       "Rows of ", name1, y1.rows(),
                       "rows of ", name2, y2.rows());
      check_size_match(function,
                       "Columns of ", name1, y1.cols(),
                       "columns of ", name2, y2.cols());
=======
namespace math {
/**
 * Check if the specified matrix on the GPU is square.
 *
 * This check allows 0x0 matrices.
 *
 *
 * @param function Function name (for error messages)
 * @param name Variable name (for error messages)
 * @param y Matrix on the GPU to test
 *
 * @throw <code>std::invalid_argument</code> if the matrix
 *    is not square
 */
inline void check_square(const char* function, const char* name,
                         const matrix_gpu& y) {
  check_size_match(function, "Expecting a square matrix; rows of ", name,
                   y.rows(), "columns of ", name, y.cols());
}
/**
 * Check if the specified matrix on the GPU has NaN values
 *
 * @param function Function name (for error messages)
 * @param name Variable name (for error messages)
 * @param y Matrix to test
 * @param pos_def_check Test if matrix y is positive definite
 *
 * @throw <code>std::domain_error</code> if
 *    any element of the matrix is <code>NaN</code>.
 */
inline void check_nan(const char* function, const char* name,
                      const matrix_gpu& y, const int pos_def_check = 0) {
  if (y.size() == 0)
    return;

  cl::Kernel kernel_check_nan = opencl_context.get_kernel("check_nan");
  cl::CommandQueue cmd_queue = opencl_context.queue();
  cl::Context& ctx = opencl_context.context();
  int nan_flag = 0;
  try {
    cl::Buffer buffer_nan_flag(ctx, CL_MEM_READ_WRITE, sizeof(int));

    cmd_queue.enqueueWriteBuffer(buffer_nan_flag, CL_TRUE, 0, sizeof(int),
                                 &nan_flag);

    kernel_check_nan.setArg(0, y.buffer());
    kernel_check_nan.setArg(1, y.rows());
    kernel_check_nan.setArg(2, y.cols());
    kernel_check_nan.setArg(3, buffer_nan_flag);

    cmd_queue.enqueueNDRangeKernel(kernel_check_nan, cl::NullRange,
                                   cl::NDRange(y.rows(), y.cols()),
                                   cl::NullRange);

    cmd_queue.enqueueReadBuffer(buffer_nan_flag, CL_TRUE, 0, sizeof(int),
                                &nan_flag);
  } catch (const cl::Error& e) {
    check_opencl_error("nan_check", e);
  }
  //  if NaN values were found in the matrix
  if (nan_flag) {
    // in case this is a part of the positive definite check
    // output is different
    if (pos_def_check) {
      domain_error(function, name, "is not positive definite", "");
    } else {
      domain_error(function, name, "has NaN values", "");
    }
  }
}
/**
 * Check if the specified matrix on the GPU is symmetric
 *
 * @param function Function name (for error messages)
 * @param name Variable name (for error messages)
 * @param y Matrix to test
 *
 * @throw <code>std::domain_error</code> if
 *    the matrix is not symmetric.
 */
inline void check_symmetric(const char* function, const char* name,
                            const matrix_gpu& y) {
  if (y.size() == 0)
    return;
  check_square(function, name, y);
  cl::Kernel kernel_check_symmetric
      = opencl_context.get_kernel("check_symmetric");
  cl::CommandQueue cmd_queue = opencl_context.queue();
  cl::Context& ctx = opencl_context.context();
  int symmetric_flag = 0;
  try {
    cl::Buffer buffer_symmetric_flag(ctx, CL_MEM_READ_WRITE, sizeof(int));

    cmd_queue.enqueueWriteBuffer(buffer_symmetric_flag, CL_TRUE, 0, sizeof(int),
                                 &symmetric_flag);

    kernel_check_symmetric.setArg(0, y.buffer());
    kernel_check_symmetric.setArg(1, y.rows());
    kernel_check_symmetric.setArg(2, y.cols());
    kernel_check_symmetric.setArg(3, buffer_symmetric_flag);
    kernel_check_symmetric.setArg(4, math::CONSTRAINT_TOLERANCE);

    cmd_queue.enqueueNDRangeKernel(kernel_check_symmetric, cl::NullRange,
                                   cl::NDRange(y.rows(), y.cols()),
                                   cl::NullRange);

    cmd_queue.enqueueReadBuffer(buffer_symmetric_flag, CL_TRUE, 0, sizeof(int),
                                &symmetric_flag);
  } catch (const cl::Error& e) {
    check_opencl_error("symmetric_check", e);
  }
  //  if the matrix is not symmetric
  if (symmetric_flag) {
    domain_error(function, name, "is not symmetric", "");
  }
}
/**
 * Check if the specified matrix on the GPU has zeros on the diagonal
 *
 * @param function Function name (for error messages)
 * @param name Variable name (for error messages)
 * @param y Matrix to test
 * @param pos_def_check Test if matrix y is positive definite
 *
 * @throw <code>std::domain_error</code> if
 *    any diagonal element of the matrix is zero.
 */
inline void check_diagonal_zeros(const char* function, const char* name,
                                 const matrix_gpu& y,
                                 const int pos_def_check = 0) {
  if (y.size() == 0)
    return;

  cl::Kernel kernel_check_diagonal_zeros
      = opencl_context.get_kernel("check_diagonal_zeros");
  cl::CommandQueue cmd_queue = opencl_context.queue();
  cl::Context ctx = opencl_context.context();
  int flag = 0;
  try {
    cl::Buffer buffer_flag(ctx, CL_MEM_READ_WRITE, sizeof(int));

    cmd_queue.enqueueWriteBuffer(buffer_flag, CL_TRUE, 0, sizeof(int), &flag);

    kernel_check_diagonal_zeros.setArg(0, y.buffer());
    kernel_check_diagonal_zeros.setArg(1, y.rows());
    kernel_check_diagonal_zeros.setArg(2, y.cols());
    kernel_check_diagonal_zeros.setArg(3, buffer_flag);

    cmd_queue.enqueueNDRangeKernel(kernel_check_diagonal_zeros, cl::NullRange,
                                   cl::NDRange(y.rows(), y.cols()),
                                   cl::NullRange);

    cmd_queue.enqueueReadBuffer(buffer_flag, CL_TRUE, 0, sizeof(int), &flag);
  } catch (const cl::Error& e) {
    check_opencl_error("diag_zeros_check", e);
  }
  //  if zeros were found on the diagonal
  if (flag) {
    if (pos_def_check) {
      domain_error(function, name, "is not positive definite", "");
    } else {
      domain_error(function, name, "has zeros on the diagonal.", "");
>>>>>>> c1e5d3ad
    }
  }
}
/**
 * Check if the specified matrix on the GPU has NaN values
 *
 * @param function Function name (for error messages)
 * @param name Variable name (for error messages)
 * @param y Matrix to test
 *
 * @throw <code>std::domain_error</code> if
 *    any element of the matrix is <code>NaN</code>.
 */
inline void check_positive_definite(const char* function, const char* name,
                                    const matrix_gpu& y) {
  if (y.size() == 0)
    return;
  check_nan(function, name, y, 1);
  check_diagonal_zeros(function, name, y, 1);
}
/**
 * Check if the two matrices on the GPU are of the same size.
 *
 * This function checks the runtime sizes only.
 *
 *
 * @param function Function name (for error messages)
 * @param name1 Variable name for the first matrix (for error messages)
 * @param y1 First matrix
 * @param name2 Variable name for the second matrix (for error messages)
 * @param y2 Second matrix
 *
 * @throw <code>std::invalid_argument</code>
 * if the dimensions of the matrices do not match
 */
inline void check_matching_dims(const char* function, const char* name1,
                                const matrix_gpu& y1, const char* name2,
                                const matrix_gpu& y2) {
  check_size_match(function, "Rows of ", name1, y1.rows(), "rows of ", name2,
                   y2.rows());
  check_size_match(function, "Columns of ", name1, y1.cols(), "columns of ",
                   name2, y2.cols());
}

}  // namespace math
}  // namespace stan
#endif
#endif<|MERGE_RESOLUTION|>--- conflicted
+++ resolved
@@ -10,230 +10,6 @@
 #include <string>
 
 namespace stan {
-<<<<<<< HEAD
-  namespace math {
-     /**
-     * Check if the specified matrix on the GPU is square.
-     *
-     * This check allows 0x0 matrices.
-     *
-     *
-     * @param function Function name (for error messages)
-     * @param name Variable name (for error messages)
-     * @param y Matrix on the GPU to test
-     *
-     * @throw <code>std::invalid_argument</code> if the matrix
-     *    is not square
-     */
-    inline void
-    check_square(const char* function,
-                 const char* name,
-                 const matrix_gpu& y) {
-      check_size_match(function,
-                       "Expecting a square matrix; rows of ", name, y.rows(),
-                       "columns of ", name, y.cols());
-    }
-    /**
-     * Check if the specified matrix on the GPU has NaN values
-     *
-     * @param function Function name (for error messages)
-     * @param name Variable name (for error messages)
-     * @param y Matrix to test
-     * @param pos_def_check Test if matrix y is positive definite
-     *
-     * @throw <code>std::domain_error</code> if
-     *    any element of the matrix is <code>NaN</code>.
-     */
-    inline void
-    check_nan(const char* function,
-              const char* name,
-              const matrix_gpu& y,
-              const int pos_def_check = 0) {
-      if (y.size() == 0) return;
-
-      cl::Kernel kernel_check_nan = opencl_context.get_kernel("check_nan");
-      cl::CommandQueue cmd_queue = opencl_context.queue();
-      cl::Context& ctx = opencl_context.context();
-      int nan_flag = 0;
-      try {
-        cl::Buffer buffer_nan_flag(ctx, CL_MEM_READ_WRITE,
-         sizeof(int));
-
-        cmd_queue.enqueueWriteBuffer(buffer_nan_flag, CL_TRUE, 0,
-         sizeof(int), &nan_flag);
-
-        kernel_check_nan.setArg(0, y.buffer());
-        kernel_check_nan.setArg(1, y.rows());
-        kernel_check_nan.setArg(2, y.cols());
-        kernel_check_nan.setArg(3, buffer_nan_flag);
-
-        cmd_queue.enqueueNDRangeKernel(kernel_check_nan,
-         cl::NullRange, cl::NDRange(y.rows(), y.cols()),  cl::NullRange);
-
-        cmd_queue.enqueueReadBuffer(buffer_nan_flag, CL_TRUE, 0,
-         sizeof(int), &nan_flag);
-      } catch (const cl::Error& e) {
-        check_opencl_error("nan_check", e);
-      }
-      //  if NaN values were found in the matrix
-      if (nan_flag) {
-        // in case this is a part of the positive definite check
-        // output is different
-        if ( pos_def_check ) {
-          domain_error(function, name,
-           "is not positive definite", "");
-        } else {
-          domain_error(function, name,
-           "has NaN values", "");
-        }
-      }
-    }
-    /**
-     * Check if the specified matrix on the GPU is symmetric
-     *
-     * @param function Function name (for error messages)
-     * @param name Variable name (for error messages)
-     * @param y Matrix to test
-     *
-     * @throw <code>std::domain_error</code> if
-     *    the matrix is not symmetric.
-     */
-    inline void
-    check_symmetric(const char* function,
-                           const char* name,
-                  const matrix_gpu& y) {
-      if (y.size() == 0) return;
-      check_square(function, name, y);
-      cl::Kernel kernel_check_symmetric =
-        opencl_context.get_kernel("check_symmetric");
-      cl::CommandQueue cmd_queue = opencl_context.queue();
-      cl::Context& ctx = opencl_context.context();
-      int symmetric_flag = 0;
-      try {
-        cl::Buffer buffer_symmetric_flag(ctx, CL_MEM_READ_WRITE,
-         sizeof(int));
-
-        cmd_queue.enqueueWriteBuffer(buffer_symmetric_flag, CL_TRUE, 0,
-         sizeof(int), &symmetric_flag);
-
-        kernel_check_symmetric.setArg(0, y.buffer());
-        kernel_check_symmetric.setArg(1, y.rows());
-        kernel_check_symmetric.setArg(2, y.cols());
-        kernel_check_symmetric.setArg(3, buffer_symmetric_flag);
-        kernel_check_symmetric.setArg(4, math::CONSTRAINT_TOLERANCE);
-
-        cmd_queue.enqueueNDRangeKernel(kernel_check_symmetric,
-         cl::NullRange, cl::NDRange(y.rows(), y.cols()),  cl::NullRange);
-
-        cmd_queue.enqueueReadBuffer(buffer_symmetric_flag, CL_TRUE, 0,
-         sizeof(int), &symmetric_flag);
-      } catch (const cl::Error& e) {
-        check_opencl_error("symmetric_check", e);
-      }
-      //  if the matrix is not symmetric
-      if (symmetric_flag) {
-        domain_error(function, name, "is not symmetric", "");
-      }
-    }
-    /**
-     * Check if the specified matrix on the GPU has zeros on the diagonal
-     *
-     * @param function Function name (for error messages)
-     * @param name Variable name (for error messages)
-     * @param y Matrix to test
-     * @param pos_def_check Test if matrix y is positive definite
-     *
-     * @throw <code>std::domain_error</code> if
-     *    any diagonal element of the matrix is zero.
-     */
-    inline void
-    check_diagonal_zeros(const char* function,
-                         const char* name,
-                         const matrix_gpu& y,
-                         const int pos_def_check = 0) {
-      if (y.size() == 0) return;
-
-      cl::Kernel kernel_check_diagonal_zeros =
-       opencl_context.get_kernel("check_diagonal_zeros");
-      cl::CommandQueue cmd_queue = opencl_context.queue();
-      cl::Context ctx = opencl_context.context();
-      int flag = 0;
-      try {
-        cl::Buffer buffer_flag(ctx, CL_MEM_READ_WRITE,
-         sizeof(int));
-
-        cmd_queue.enqueueWriteBuffer(buffer_flag, CL_TRUE, 0,
-         sizeof(int), &flag);
-
-        kernel_check_diagonal_zeros.setArg(0, y.buffer());
-        kernel_check_diagonal_zeros.setArg(1, y.rows());
-        kernel_check_diagonal_zeros.setArg(2, y.cols());
-        kernel_check_diagonal_zeros.setArg(3, buffer_flag);
-
-        cmd_queue.enqueueNDRangeKernel(kernel_check_diagonal_zeros,
-         cl::NullRange, cl::NDRange(y.rows(), y.cols()),  cl::NullRange);
-
-        cmd_queue.enqueueReadBuffer(buffer_flag, CL_TRUE, 0,
-         sizeof(int), &flag);
-      } catch (const cl::Error& e) {
-        check_opencl_error("diag_zeros_check", e);
-      }
-      //  if zeros were found on the diagonal
-      if (flag) {
-        if ( pos_def_check ) {
-          domain_error(function, name,
-           "is not positive definite", "");
-        } else {
-          domain_error(function, name,
-           "has zeros on the diagonal.", "");
-        }
-      }
-    }
-     /**
-     * Check if the specified matrix on the GPU is positive definite
-     *
-     * @param function Function name (for error messages)
-     * @param name Variable name (for error messages)
-     * @param y Matrix to test
-     *
-     * @throw <code>std::domain_error</code> if
-     *    any element of the matrix is <code>NaN</code>.
-     */
-    inline void
-    check_positive_definite(const char* function,
-                           const char* name,
-                  const matrix_gpu& y) {
-      if (y.size() == 0) return;
-      check_nan(function, name, y, 1);
-      check_diagonal_zeros(function, name, y, 1);
-    }
-    /**
-     * Check if the two matrices on the GPU are of the same size.
-     *
-     * This function checks the runtime sizes only.
-     *
-     *
-     * @param function Function name (for error messages)
-     * @param name1 Variable name for the first matrix (for error messages)
-     * @param y1 First matrix
-     * @param name2 Variable name for the second matrix (for error messages)
-     * @param y2 Second matrix
-     *
-     * @throw <code>std::invalid_argument</code>
-     * if the dimensions of the matrices do not match
-     */
-    inline void check_matching_dims(const char* function,
-                                    const char* name1,
-                                    const matrix_gpu& y1,
-                                    const char* name2,
-                                    const matrix_gpu& y2) {
-      check_size_match(function,
-                       "Rows of ", name1, y1.rows(),
-                       "rows of ", name2, y2.rows());
-      check_size_match(function,
-                       "Columns of ", name1, y1.cols(),
-                       "columns of ", name2, y2.cols());
-=======
 namespace math {
 /**
  * Check if the specified matrix on the GPU is square.
@@ -396,7 +172,6 @@
       domain_error(function, name, "is not positive definite", "");
     } else {
       domain_error(function, name, "has zeros on the diagonal.", "");
->>>>>>> c1e5d3ad
     }
   }
 }
