@Library('StanUtils')
import org.stan.Utils

def utils = new org.stan.Utils()

def setupCC(failOnError = true) {
    errorStr = failOnError ? "-Werror " : ""
    writeFile(file: "make/local", text: "CC=${env.CXX} ${errorStr}")
}

def setup(String pr) {
    script = """
        make math-revert
        make clean-all
        git clean -xffd
    """
    if (pr != '')  {
        prNumber = pr.tokenize('-').last()
        script += """
            cd lib/stan_math
            git fetch https://github.com/stan-dev/math +refs/pull/${prNumber}/merge:refs/remotes/origin/pr/${prNumber}/merge
            git checkout refs/remotes/origin/pr/${prNumber}/merge
        """
    }
    return script
}

def runTests(String testPath, Boolean separateMakeStep=true) {
    if (separateMakeStep) {
        sh "./runTests.py -j${env.PARALLEL} ${testPath} --make-only"
    }
    try { sh "./runTests.py -j${env.PARALLEL} ${testPath}" }
    finally { junit 'test/**/*.xml' }
}

def runTestsWin(String testPath) {
    bat "runTests.py -j${env.PARALLEL} ${testPath} --make-only"
    try { bat "runTests.py -j${env.PARALLEL} ${testPath}" }
    finally { junit 'test/**/*.xml' }
}

def deleteDirWin() {
    bat "attrib -r -s /s /d"
    deleteDir()
}

pipeline {
    agent none
    parameters {
        string(defaultValue: '', name: 'math_pr', description: "Leave blank "
                + "unless testing against a specific math repo pull request, "
                + "e.g. PR-640.")
        string(defaultValue: 'downstream_tests', name: 'cmdstan_pr',
          description: 'PR to test CmdStan upstream against e.g. PR-630')
    }
    options { skipDefaultCheckout() }
    stages {
        stage('Kill previous builds') {
            when {
                not { branch 'develop' }
                not { branch 'master' }
                not { branch 'downstream_tests' }
            }
            steps {
                script {
                    utils.killOldBuilds()
                }
            }
        }
        stage('Linting & Doc checks') {
            agent { label 'linux' }
            steps {
                script {
                    retry(3) { checkout scm }
                    sh setup(params.math_pr)
                    stash 'StanSetup'
                    setupCC()
                    parallel(
                        CppLint: { sh "make cpplint" },
                        API_docs: { sh 'make doxygen' },
                        Manuals: { sh "make doc" },
                    )
                }
            }
            post {
                always {
                    warnings consoleParsers: [[parserName: 'CppLint']], canRunOnFailed: true
                    warnings consoleParsers: [[parserName: 'math-dependencies']], canRunOnFailed: true
                    deleteDir()
                }
            }
        }
        stage('Unit tests') {
            parallel {
<<<<<<< HEAD
                stage('Windows Unit') {
                    agent { label 'windows' }
                    steps {
                        deleteDirWin()
                        unstash 'StanSetup'
                        setupCC(false)
                        runTestsWin("src/test/unit")
                    }
                    post { always { deleteDirWin() } }
                }
                stage('Headers') {
                    agent any
=======
                stage('Windows Headers & Unit') {
                    agent { label 'windows' }
>>>>>>> 14692642
                    steps {
                        deleteDir()
                        unstash 'StanSetup'
                        setupCC()
<<<<<<< HEAD
                        sh "make -j${env.PARALLEL} test-headers"
=======
                        bat "make -j${env.PARALLEL} test-headers"
                        setupCC(false)
                        runTestsWin("src/test/unit")
>>>>>>> 14692642
                    }
                    post { always { deleteDir() } }
                }
                stage('Unit') {
                    agent any
                    steps {
                        unstash 'StanSetup'
                        setupCC(false)
                        runTests("src/test/unit")
                    }
                    post { always { deleteDir() } }
                }
            }
        }
        stage('Integration') {
            agent any
            steps {
                unstash 'StanSetup'
                setupCC()
                runTests("src/test/integration", separateMakeStep=false)
            }
            post { always { deleteDir() } }
        }
        stage('Upstream CmdStan tests') {
            when { expression { env.BRANCH_NAME ==~ /PR-\d+/ } }
            steps {
                build(job: "CmdStan/${params.cmdstan_pr}",
                      parameters: [string(name: 'stan_pr', value: env.BRANCH_NAME),
                                    string(name: 'math_pr', value: params.math_pr)])
            }
        }
        stage('Performance') {
            agent { label 'gelman-group-mac' }
            steps {
                unstash 'StanSetup'
                setupCC()
                sh """
                    ./runTests.py -j${env.PARALLEL} src/test/performance
                    cd test/performance
                    RScript ../../src/test/performance/plot_performance.R
                """
            }
            post {
                always {
                    retry(2) {
                        junit 'test/**/*.xml'
                        archiveArtifacts 'test/performance/performance.csv,test/performance/performance.png'
                        perfReport compareBuildPrevious: true, errorFailedThreshold: 0, errorUnstableThreshold: 0, failBuildIfNoResultFile: false, modePerformancePerTestCase: true, sourceDataFiles: 'test/performance/**.xml'
                    }
                    deleteDir()
                }
            }
        }
    }
    post {
        always {
            node("osx || linux") {
                warnings consoleParsers: [[parserName: 'GNU C Compiler 4 (gcc)']], canRunOnFailed: true
                warnings consoleParsers: [[parserName: 'Clang (LLVM based)']], canRunOnFailed: true
            }
        }
        success {
            script {
                utils.updateUpstream(env,'cmdstan')
                utils.mailBuildResults("SUCCESSFUL")
            }
        }
        unstable { script { utils.mailBuildResults("UNSTABLE", "stan-buildbot@googlegroups.com") } }
        failure { script { utils.mailBuildResults("FAILURE", "stan-buildbot@googlegroups.com") } }
    }
}<|MERGE_RESOLUTION|>--- conflicted
+++ resolved
@@ -92,36 +92,17 @@
         }
         stage('Unit tests') {
             parallel {
-<<<<<<< HEAD
-                stage('Windows Unit') {
+                stage('Windows Headers & Unit') {
                     agent { label 'windows' }
                     steps {
                         deleteDirWin()
-                        unstash 'StanSetup'
-                        setupCC(false)
-                        runTestsWin("src/test/unit")
+                            unstash 'StanSetup'
+                            setupCC()
+                            bat "make -j${env.PARALLEL} test-headers"
+                            setupCC(false)
+                            runTestsWin("src/test/unit")
                     }
                     post { always { deleteDirWin() } }
-                }
-                stage('Headers') {
-                    agent any
-=======
-                stage('Windows Headers & Unit') {
-                    agent { label 'windows' }
->>>>>>> 14692642
-                    steps {
-                        deleteDir()
-                        unstash 'StanSetup'
-                        setupCC()
-<<<<<<< HEAD
-                        sh "make -j${env.PARALLEL} test-headers"
-=======
-                        bat "make -j${env.PARALLEL} test-headers"
-                        setupCC(false)
-                        runTestsWin("src/test/unit")
->>>>>>> 14692642
-                    }
-                    post { always { deleteDir() } }
                 }
                 stage('Unit') {
                     agent any
