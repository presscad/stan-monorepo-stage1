--- conflicted
+++ resolved
@@ -65,11 +65,7 @@
       double sampling;
       
       stan_csv_timing() 
-<<<<<<< HEAD
         : warmup(0), sampling(0) {}
-=======
-        : warmup(0), sampling(0) { }
->>>>>>> 3f96d18f
     };
 
     struct stan_csv {
