--- conflicted
+++ resolved
@@ -19,7 +19,6 @@
       
       Eigen::VectorXd mInv;
       
-<<<<<<< HEAD
       void write_metric(std::ostream* o) {
         if(!o) return;
         *o << "# Diagonal elements of inverse mass matrix:" << std::endl;
@@ -27,14 +26,6 @@
         for(size_t i = 1; i < mInv.size(); ++i)
           *o << ", " << mInv(i) << std::flush;
         *o << std::endl;
-=======
-      void write_metric(std::ostream& o) {
-        o << "# Diagonal elements of inverse mass matrix:" << std::endl;
-        o << "# " << mInv(0) << std::flush;
-        for(Eigen::VectorXd::size_type i = 1; i < mInv.size(); ++i)
-          o << ", " << mInv(i) << std::flush;
-        o << std::endl;
->>>>>>> f6658b8e
       };
       
     };
