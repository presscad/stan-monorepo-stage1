--- conflicted
+++ resolved
@@ -7,11 +7,8 @@
 #include <vector>
 #include <cstdio>
 
-<<<<<<< HEAD
 #include <sstream>
-=======
->>>>>>> 419deaf4
-#include <iostream>
+//#include <iostream>
 
 namespace stan {
 
