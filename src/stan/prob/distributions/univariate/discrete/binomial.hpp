--- conflicted
+++ resolved
@@ -48,15 +48,7 @@
             && stan::length(theta)))
         return 0.0;
 
-<<<<<<< HEAD
       T_partials_return logp = 0;
-      if (!check_bounded(function, n, 0, N,
-                         "Successes variable",
-                         &logp))
-        return logp;
-      if (!check_nonnegative(function, N,
-=======
-      double logp = 0;
       check_bounded(function, n, 0, N,
                     "Successes variable",
                     &logp);
@@ -72,7 +64,6 @@
       check_consistent_sizes(function,
                              n,N,theta,
                              "Successes variable",
->>>>>>> 7f5c7e8f
                              "Population size parameter",
                              "Probability parameter",
                              &logp);
@@ -170,15 +161,7 @@
             && stan::length(alpha)))
         return 0.0;
 
-<<<<<<< HEAD
       T_partials_return logp = 0;
-      if (!check_bounded(function, n, 0, N,
-                         "Successes variable",
-                         &logp))
-        return logp;
-      if (!check_nonnegative(function, N,
-=======
-      double logp = 0;
       check_bounded(function, n, 0, N,
                     "Successes variable",
                     &logp);
@@ -191,7 +174,6 @@
       check_consistent_sizes(function,
                              n,N,alpha,
                              "Successes variable",
->>>>>>> 7f5c7e8f
                              "Population size parameter",
                              "Probability parameter",
                              &logp);
