--- conflicted
+++ resolved
@@ -22,13 +22,9 @@
               typename T_y, typename T_scale>
     typename return_type<T_y,T_scale>::type
     rayleigh_log(const T_y& y, const T_scale& sigma) {
-<<<<<<< HEAD
-      static const char* function = "stan::prob::rayleigh_log(%1%)";
+      static const std::string function("stan::prob::rayleigh_log");
       typedef typename stan::partials_return_type<T_y,T_scale>::type 
         T_partials_return;
-=======
-      static const std::string function("stan::prob::rayleigh_log");
->>>>>>> 4e736876
 
       using std::log;
       using stan::is_constant_struct;
@@ -111,13 +107,9 @@
     template <typename T_y, typename T_scale>
     typename return_type<T_y,T_scale>::type
     rayleigh_cdf(const T_y& y, const T_scale& sigma) {
-<<<<<<< HEAD
-      static const char* function = "stan::prob::rayleigh_cdf(%1%)";
+      static const std::string function("stan::prob::rayleigh_cdf");
       typedef typename stan::partials_return_type<T_y,T_scale>::type 
         T_partials_return;
-=======
-      static const std::string function("stan::prob::rayleigh_cdf");
->>>>>>> 4e736876
 
       using stan::error_handling::check_nonnegative;
       using stan::error_handling::check_positive;
@@ -187,13 +179,9 @@
     template <typename T_y, typename T_scale>
     typename return_type<T_y,T_scale>::type
     rayleigh_cdf_log(const T_y& y, const T_scale& sigma) {
-<<<<<<< HEAD
-      static const char* function = "stan::prob::rayleigh_cdf_log(%1%)";
+      static const std::string function("stan::prob::rayleigh_cdf_log");
       typedef typename stan::partials_return_type<T_y,T_scale>::type
         T_partials_return;
-=======
-      static const std::string function("stan::prob::rayleigh_cdf_log");
->>>>>>> 4e736876
 
       using stan::error_handling::check_nonnegative;
       using stan::error_handling::check_positive;
@@ -255,13 +243,9 @@
     template <typename T_y, typename T_scale>
     typename return_type<T_y,T_scale>::type
     rayleigh_ccdf_log(const T_y& y, const T_scale& sigma) {
-<<<<<<< HEAD
-      static const char* function = "stan::prob::rayleigh_ccdf_log(%1%)";
+      static const std::string function("stan::prob::rayleigh_ccdf_log");
       typedef typename stan::partials_return_type<T_y,T_scale>::type
         T_partials_return;
-=======
-      static const std::string function("stan::prob::rayleigh_ccdf_log");
->>>>>>> 4e736876
 
       using stan::error_handling::check_nonnegative;
       using stan::error_handling::check_positive;
