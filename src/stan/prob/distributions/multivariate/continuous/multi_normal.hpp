#ifndef __STAN__PROB__DISTRIBUTIONS__MULTIVARIATE__CONTINUOUS__MULTI_NORMAL_HPP__
#define __STAN__PROB__DISTRIBUTIONS__MULTIVARIATE__CONTINUOUS__MULTI_NORMAL_HPP__

#include <boost/random/normal_distribution.hpp>
#include <boost/random/variate_generator.hpp>

#include <stan/agrad/rev.hpp>
#include <stan/agrad/rev/matrix.hpp>
#include <stan/math/error_handling.hpp>
#include <stan/math/matrix/trace_inv_quad_form_ldlt.hpp>
#include <stan/math/matrix/log_determinant_ldlt.hpp>
#include <stan/meta/traits.hpp>
#include <stan/prob/constants.hpp>
#include <stan/prob/traits.hpp>
#include <stan/math/error_handling/matrix/check_ldlt_factor.hpp>
#include <stan/math/error_handling/matrix/check_size_match.hpp>
#include <stan/math/error_handling/check_finite.hpp>
#include <stan/math/error_handling/matrix/check_symmetric.hpp>

namespace stan {

  namespace prob {

   template <bool propto,
             typename T_y, typename T_loc, typename T_covar>
    typename boost::math::tools::promote_args<typename scalar_type<T_y>::type, typename scalar_type<T_loc>::type, T_covar>::type
    multi_normal_log(const T_y& y,
                     const T_loc& mu,
                     const Eigen::Matrix<T_covar,Eigen::Dynamic,Eigen::Dynamic>& Sigma) {
      
      static const char* function = "stan::prob::multi_normal_log(%1%)";
      typedef typename boost::math::tools::promote_args<typename scalar_type<T_y>::type, typename scalar_type<T_loc>::type, T_covar>::type lp_type;
      lp_type lp(0.0);
      
      using stan::math::check_not_nan;
      using stan::math::check_size_match;
      using stan::math::check_positive;
      using stan::math::check_finite;
      using stan::math::check_symmetric;
<<<<<<< HEAD
      using stan::math::check_ldlt_factor;     
             
      if (!check_size_match(function, 
                            Sigma.rows(), "Rows of covariance parameter",
                            Sigma.cols(), "columns of covariance parameter",
                            &lp))
        return lp;
      if (!check_positive(function, Sigma.rows(), "Covariance matrix rows", &lp))
        return lp;
      if (!check_symmetric(function, Sigma, "Covariance matrix", &lp))
        return lp;
      
      stan::math::LDLT_factor<T_covar,Eigen::Dynamic,Eigen::Dynamic> ldlt_Sigma(Sigma);
      if(!check_ldlt_factor(function,ldlt_Sigma,"LDLT_Factor of covariance parameter",&lp))
        return lp;
        
      using Eigen::Matrix;
      using Eigen::Dynamic;
      using std::vector;
      VectorViewMvt<const T_y> y_vec(y);
      VectorViewMvt<const T_loc> mu_vec(mu);
      //size of std::vector of Eigen vectors
      size_t size_vec = max_size_mvt(y, mu);
=======
      using stan::math::check_ldlt_factor;
      
      check_size_match(function, 
                       Sigma.rows(), "Rows of covariance parameter",
                       Sigma.cols(), "columns of covariance parameter",
                       &lp);
      check_positive(function, Sigma.rows(), "Covariance matrix rows", &lp);
      check_symmetric(function, Sigma, "Covariance matrix", &lp);
      
      stan::math::LDLT_factor<T_covar,Eigen::Dynamic,Eigen::Dynamic> ldlt_Sigma(Sigma);
      check_ldlt_factor(function,ldlt_Sigma,
                        "LDLT_Factor of covariance parameter",&lp);

      check_size_match(function, 
                       y.size(), "Size of random variable",
                       mu.size(), "size of location parameter",
                       &lp);
      check_size_match(function, 
                       y.size(), "Size of random variable",
                       Sigma.rows(), "rows of covariance parameter",
                       &lp);
      check_size_match(function, 
                       y.size(), "Size of random variable",
                       Sigma.cols(), "columns of covariance parameter",
                       &lp);
      check_finite(function, mu, "Location parameter", &lp);
      check_not_nan(function, y, "Random variable", &lp);
>>>>>>> ab85dacf
      
      
      //Check if every vector of the array has the same size
      int size_y = y_vec[0].size();
      int size_mu = mu_vec[0].size();
      if (size_vec > 1) {
        int size_y_old = size_y;
        int size_y_new;
        for (size_t i = 1, size_ = length_mvt(y); i < size_; i++) {
          int size_y_new = y_vec[i].size();
          if (!check_size_match(function, 
                                size_y_new, "Size of one of the vectors of the random variable",
                                size_y_old, "Size of another vector of the random variable",
                                &lp))
            return lp;          
          size_y_old = size_y_new;
        }
        int size_mu_old = size_mu;
        int size_mu_new;
        for (size_t i = 1, size_ = length_mvt(mu); i < size_; i++) {
          int size_mu_new = mu_vec[i].size();
          if (!check_size_match(function, 
                                size_mu_new, "Size of one of the vectors of the location variable",
                                size_mu_old, "Size of another vector of the location variable",
                                &lp))
            return lp;          
          size_mu_old = size_mu_new;
        }
        (void) size_y_old;
        (void) size_y_new;
        (void) size_mu_old;
        (void) size_mu_new;
      }
<<<<<<< HEAD
    
      if (!check_size_match(function, 
                            size_y, "Size of random variable",
                            size_mu, "size of location parameter",
                            &lp))
        return lp;
      if (!check_size_match(function, 
                            size_y, "Size of random variable",
                            Sigma.rows(), "rows of covariance parameter",
                            &lp))
        return lp;
      if (!check_size_match(function, 
                            size_y, "Size of random variable",
                            Sigma.cols(), "columns of covariance parameter",
                            &lp))
        return lp;
  
      for (size_t i = 0; i < size_vec; i++) {      
        if (!check_finite(function, mu_vec[i], "Location parameter", &lp))
          return lp;
        if (!check_not_nan(function, y_vec[i], "Random variable", &lp))
          return lp;
      } 
=======

      if (include_summand<propto,T_y,T_loc,T_covar>::value) {
        Eigen::Matrix<typename 
            boost::math::tools::promote_args<T_y,T_loc>::type,
            Eigen::Dynamic, 1> y_minus_mu(y.size());
        for (int i = 0; i < y.size(); i++)
          y_minus_mu(i) = y(i)-mu(i);
        lp -= 0.5 * trace_inv_quad_form_ldlt(ldlt_Sigma,y_minus_mu);
      }
      return lp;
    }

    template <typename T_y, typename T_loc, typename T_covar>
    inline
    typename boost::math::tools::promote_args<T_y,T_loc,T_covar>::type
    multi_normal_log(const Eigen::Matrix<T_y,Eigen::Dynamic,1>& y,
                     const Eigen::Matrix<T_loc,Eigen::Dynamic,1>& mu,
                     const Eigen::Matrix<T_covar,Eigen::Dynamic,Eigen::Dynamic>& Sigma) {
      return multi_normal_log<false>(y,mu,Sigma);
    }


 

    template <bool propto,
              typename T_y, typename T_loc, typename T_covar>
    typename boost::math::tools::promote_args<T_y,T_loc,T_covar>::type
    multi_normal_log(const Eigen::Matrix<T_y,Eigen::Dynamic,Eigen::Dynamic>& y,
                     const Eigen::Matrix<T_loc,Eigen::Dynamic,1>& mu,
                     const Eigen::Matrix<T_covar,Eigen::Dynamic,Eigen::Dynamic>& Sigma) {
      static const char* function = "stan::prob::multi_normal_log(%1%)";
      typename boost::math::tools::promote_args<T_y,T_loc,T_covar>::type lp(0.0);
      
      using stan::math::check_size_match;
      using stan::math::check_positive;
      using stan::math::check_finite;
      using stan::math::check_symmetric;
      using stan::math::check_not_nan;
      using stan::math::check_ldlt_factor;
      
      check_size_match(function, 
                       Sigma.rows(), "Rows of covariance matrix",
                       Sigma.cols(), "columns of covariance matrix",
                       &lp);
      check_positive(function, Sigma.rows(), "Covariance matrix rows", &lp);
      check_symmetric(function, Sigma, "Covariance matrix", &lp);

      stan::math::LDLT_factor<T_covar,Eigen::Dynamic,Eigen::Dynamic> ldlt_Sigma(Sigma);
      check_ldlt_factor(function,ldlt_Sigma,"LDLT_Factor of Sigma",&lp);
      
      check_size_match(function, 
                       y.cols(), "Columns of random variable",
                       mu.rows(), "rows of location parameter",
                       &lp);
      check_size_match(function, 
                       y.cols(), "Columns of random variable",
                       Sigma.rows(), "rows of covariance parameter",
                       &lp);
      check_size_match(function, 
                       y.cols(), "Columns of random variable",
                       Sigma.cols(), "columns of covariance parameter",
                       &lp);
      check_finite(function, mu, "Location parameter", &lp);
      check_not_nan(function, y, "Random variable", &lp);
>>>>>>> ab85dacf
      
      if (size_y == 0) //y_vec[0].size() == 0
        return lp;


      if (include_summand<propto, T_covar>::value)
        lp -= 0.5 * log_determinant_ldlt(ldlt_Sigma) * size_vec;

      if (include_summand<propto>::value) 
        lp += NEG_LOG_SQRT_TWO_PI * size_y * size_vec;
          
      if (include_summand<propto,T_y,T_loc,T_covar>::value) {
        lp_type sum_lp_vec(0.0);
        for (size_t i = 0; i < size_vec; i++) {
          Matrix<typename 
              boost::math::tools::promote_args<typename scalar_type<T_y>::type, typename scalar_type<T_loc>::type>::type,
              Dynamic, 1> y_minus_mu(size_y);
          for (int j = 0; j < size_y; j++)
            y_minus_mu(j) = y_vec[i](j)-mu_vec[i](j);
          sum_lp_vec += trace_inv_quad_form_ldlt(ldlt_Sigma,y_minus_mu);
        }
        lp -= 0.5*sum_lp_vec;
      }
      return lp;
    }

    template <typename T_y, typename T_loc, typename T_covar>
    inline
    typename boost::math::tools::promote_args<typename scalar_type<T_y>::type, typename scalar_type<T_loc>::type, T_covar>::type
    multi_normal_log(const T_y& y,
                     const T_loc& mu,
                     const Eigen::Matrix<T_covar,Eigen::Dynamic,Eigen::Dynamic>& Sigma) {
      return multi_normal_log<false>(y,mu,Sigma);
    }

    template <class RNG>
    inline Eigen::VectorXd
    multi_normal_rng(const Eigen::Matrix<double,Eigen::Dynamic,1>& mu,
                     const Eigen::Matrix<double,Eigen::Dynamic,Eigen::Dynamic>& S,
                     RNG& rng) {
      using boost::variate_generator;
      using boost::normal_distribution;

      static const char* function = "stan::prob::multi_normal_rng(%1%)";

      using stan::math::check_positive;
      using stan::math::check_finite;
      using stan::math::check_symmetric;
 
      check_positive(function, S.rows(), "Covariance matrix rows", (double*)0);
      check_symmetric(function, S, "Covariance matrix", (double*)0);
      check_finite(function, mu, "Location parameter", (double*)0);

      variate_generator<RNG&, normal_distribution<> >
        std_normal_rng(rng, normal_distribution<>(0,1));

      Eigen::VectorXd z(S.cols());
      for(int i = 0; i < S.cols(); i++)
        z(i) = std_normal_rng();

      return mu + S.llt().matrixL() * z;
    }
  }
}

#endif
<|MERGE_RESOLUTION|>--- conflicted
+++ resolved
@@ -37,22 +37,17 @@
       using stan::math::check_positive;
       using stan::math::check_finite;
       using stan::math::check_symmetric;
-<<<<<<< HEAD
       using stan::math::check_ldlt_factor;     
              
-      if (!check_size_match(function, 
+      check_size_match(function, 
                             Sigma.rows(), "Rows of covariance parameter",
                             Sigma.cols(), "columns of covariance parameter",
-                            &lp))
-        return lp;
-      if (!check_positive(function, Sigma.rows(), "Covariance matrix rows", &lp))
-        return lp;
-      if (!check_symmetric(function, Sigma, "Covariance matrix", &lp))
-        return lp;
+                            &lp);
+      check_positive(function, Sigma.rows(), "Covariance matrix rows", &lp);
+      check_symmetric(function, Sigma, "Covariance matrix", &lp);
       
       stan::math::LDLT_factor<T_covar,Eigen::Dynamic,Eigen::Dynamic> ldlt_Sigma(Sigma);
-      if(!check_ldlt_factor(function,ldlt_Sigma,"LDLT_Factor of covariance parameter",&lp))
-        return lp;
+      check_ldlt_factor(function,ldlt_Sigma,"LDLT_Factor of covariance parameter",&lp);
         
       using Eigen::Matrix;
       using Eigen::Dynamic;
@@ -61,35 +56,6 @@
       VectorViewMvt<const T_loc> mu_vec(mu);
       //size of std::vector of Eigen vectors
       size_t size_vec = max_size_mvt(y, mu);
-=======
-      using stan::math::check_ldlt_factor;
-      
-      check_size_match(function, 
-                       Sigma.rows(), "Rows of covariance parameter",
-                       Sigma.cols(), "columns of covariance parameter",
-                       &lp);
-      check_positive(function, Sigma.rows(), "Covariance matrix rows", &lp);
-      check_symmetric(function, Sigma, "Covariance matrix", &lp);
-      
-      stan::math::LDLT_factor<T_covar,Eigen::Dynamic,Eigen::Dynamic> ldlt_Sigma(Sigma);
-      check_ldlt_factor(function,ldlt_Sigma,
-                        "LDLT_Factor of covariance parameter",&lp);
-
-      check_size_match(function, 
-                       y.size(), "Size of random variable",
-                       mu.size(), "size of location parameter",
-                       &lp);
-      check_size_match(function, 
-                       y.size(), "Size of random variable",
-                       Sigma.rows(), "rows of covariance parameter",
-                       &lp);
-      check_size_match(function, 
-                       y.size(), "Size of random variable",
-                       Sigma.cols(), "columns of covariance parameter",
-                       &lp);
-      check_finite(function, mu, "Location parameter", &lp);
-      check_not_nan(function, y, "Random variable", &lp);
->>>>>>> ab85dacf
       
       
       //Check if every vector of the array has the same size
@@ -100,21 +66,20 @@
         int size_y_new;
         for (size_t i = 1, size_ = length_mvt(y); i < size_; i++) {
           int size_y_new = y_vec[i].size();
-          if (!check_size_match(function, 
+          check_size_match(function, 
                                 size_y_new, "Size of one of the vectors of the random variable",
                                 size_y_old, "Size of another vector of the random variable",
-                                &lp))
-            return lp;          
+                                &lp);
           size_y_old = size_y_new;
         }
         int size_mu_old = size_mu;
         int size_mu_new;
         for (size_t i = 1, size_ = length_mvt(mu); i < size_; i++) {
           int size_mu_new = mu_vec[i].size();
-          if (!check_size_match(function, 
+          check_size_match(function, 
                                 size_mu_new, "Size of one of the vectors of the location variable",
                                 size_mu_old, "Size of another vector of the location variable",
-                                &lp))
+                                &lp);
             return lp;          
           size_mu_old = size_mu_new;
         }
@@ -123,96 +88,24 @@
         (void) size_mu_old;
         (void) size_mu_new;
       }
-<<<<<<< HEAD
     
-      if (!check_size_match(function, 
+      check_size_match(function, 
                             size_y, "Size of random variable",
                             size_mu, "size of location parameter",
-                            &lp))
-        return lp;
-      if (!check_size_match(function, 
+                            &lp);
+      check_size_match(function, 
                             size_y, "Size of random variable",
                             Sigma.rows(), "rows of covariance parameter",
-                            &lp))
-        return lp;
-      if (!check_size_match(function, 
+                            &lp);
+      check_size_match(function, 
                             size_y, "Size of random variable",
                             Sigma.cols(), "columns of covariance parameter",
-                            &lp))
-        return lp;
+                            &lp);
   
       for (size_t i = 0; i < size_vec; i++) {      
-        if (!check_finite(function, mu_vec[i], "Location parameter", &lp))
-          return lp;
-        if (!check_not_nan(function, y_vec[i], "Random variable", &lp))
-          return lp;
+        check_finite(function, mu_vec[i], "Location parameter", &lp);
+        check_not_nan(function, y_vec[i], "Random variable", &lp);
       } 
-=======
-
-      if (include_summand<propto,T_y,T_loc,T_covar>::value) {
-        Eigen::Matrix<typename 
-            boost::math::tools::promote_args<T_y,T_loc>::type,
-            Eigen::Dynamic, 1> y_minus_mu(y.size());
-        for (int i = 0; i < y.size(); i++)
-          y_minus_mu(i) = y(i)-mu(i);
-        lp -= 0.5 * trace_inv_quad_form_ldlt(ldlt_Sigma,y_minus_mu);
-      }
-      return lp;
-    }
-
-    template <typename T_y, typename T_loc, typename T_covar>
-    inline
-    typename boost::math::tools::promote_args<T_y,T_loc,T_covar>::type
-    multi_normal_log(const Eigen::Matrix<T_y,Eigen::Dynamic,1>& y,
-                     const Eigen::Matrix<T_loc,Eigen::Dynamic,1>& mu,
-                     const Eigen::Matrix<T_covar,Eigen::Dynamic,Eigen::Dynamic>& Sigma) {
-      return multi_normal_log<false>(y,mu,Sigma);
-    }
-
-
- 
-
-    template <bool propto,
-              typename T_y, typename T_loc, typename T_covar>
-    typename boost::math::tools::promote_args<T_y,T_loc,T_covar>::type
-    multi_normal_log(const Eigen::Matrix<T_y,Eigen::Dynamic,Eigen::Dynamic>& y,
-                     const Eigen::Matrix<T_loc,Eigen::Dynamic,1>& mu,
-                     const Eigen::Matrix<T_covar,Eigen::Dynamic,Eigen::Dynamic>& Sigma) {
-      static const char* function = "stan::prob::multi_normal_log(%1%)";
-      typename boost::math::tools::promote_args<T_y,T_loc,T_covar>::type lp(0.0);
-      
-      using stan::math::check_size_match;
-      using stan::math::check_positive;
-      using stan::math::check_finite;
-      using stan::math::check_symmetric;
-      using stan::math::check_not_nan;
-      using stan::math::check_ldlt_factor;
-      
-      check_size_match(function, 
-                       Sigma.rows(), "Rows of covariance matrix",
-                       Sigma.cols(), "columns of covariance matrix",
-                       &lp);
-      check_positive(function, Sigma.rows(), "Covariance matrix rows", &lp);
-      check_symmetric(function, Sigma, "Covariance matrix", &lp);
-
-      stan::math::LDLT_factor<T_covar,Eigen::Dynamic,Eigen::Dynamic> ldlt_Sigma(Sigma);
-      check_ldlt_factor(function,ldlt_Sigma,"LDLT_Factor of Sigma",&lp);
-      
-      check_size_match(function, 
-                       y.cols(), "Columns of random variable",
-                       mu.rows(), "rows of location parameter",
-                       &lp);
-      check_size_match(function, 
-                       y.cols(), "Columns of random variable",
-                       Sigma.rows(), "rows of covariance parameter",
-                       &lp);
-      check_size_match(function, 
-                       y.cols(), "Columns of random variable",
-                       Sigma.cols(), "columns of covariance parameter",
-                       &lp);
-      check_finite(function, mu, "Location parameter", &lp);
-      check_not_nan(function, y, "Random variable", &lp);
->>>>>>> ab85dacf
       
       if (size_y == 0) //y_vec[0].size() == 0
         return lp;
