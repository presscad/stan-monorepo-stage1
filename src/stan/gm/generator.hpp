#ifndef STAN__GM__GENERATOR_HPP
#define STAN__GM__GENERATOR_HPP

#include <boost/variant/apply_visitor.hpp>
#include <boost/lexical_cast.hpp>

#include <cstddef>
#include <iostream>
#include <ostream>
#include <sstream>
#include <stdexcept>
#include <string>
#include <vector>

#include <stan/version.hpp>
#include <stan/gm/ast.hpp>

namespace stan {

  namespace gm {

    void generate_expression(const expression& e, std::ostream& o);

    const std::string EOL("\n");
    const std::string EOL2("\n\n");
    const std::string INDENT("    ");
    const std::string INDENT2("        ");
    const std::string INDENT3("            ");

    template <typename D>
    bool has_lub(const D& x) {
      return !is_nil(x.range_.low_.expr_) && !is_nil(x.range_.high_.expr_);
    }
    template <typename D>
    bool has_ub(const D& x) {
      return is_nil(x.range_.low_.expr_) && !is_nil(x.range_.high_.expr_);
    }
    template <typename D>
    bool has_lb(const D& x) {
      return !is_nil(x.range_.low_.expr_) && is_nil(x.range_.high_.expr_);
    }

    template <typename T>
    std::string to_string(T i) {
      std::stringstream ss;
      ss << i;
      return ss.str();
    }

    void generate_indent(size_t indent, std::ostream& o) {
      for (size_t k = 0; k < indent; ++k)
        o << INDENT;
    }

    void generate_void_statement(const std::string& name,
                                 const size_t indent,
                                 std::ostream& o)  {
      generate_indent(indent, o);
      o << "(void) " << name << ";   // dummy to suppress unused var warning";
      o << EOL;
    }

    /** generic visitor with output for extension */
    struct visgen {
      typedef void result_type;
      std::ostream& o_;
      visgen(std::ostream& o) : o_(o) { }
    };

    void generate_start_namespace(std::string name,
                                   std::ostream& o) {
      o << "namespace " << name << "_namespace {" << EOL2;
    }

     void generate_end_namespace(std::ostream& o) {
       o << "} // namespace" << EOL2;
     }

     void generate_comment(std::string const& msg, int indent, 
                           std::ostream& o) {
       generate_indent(indent,o);
       o << "// " << msg        << EOL;
     }


    template <bool isLHS>
    void generate_indexed_expr(const std::string& expr,
                               const std::vector<expression> indexes, 
                               base_expr_type base_type, // may have more dims
                               size_t e_num_dims, // array dims
                               std::ostream& o) {
      // FIXME: add more get_base1 functions and fold nested calls into API
      // up to a given size, then default to this behavior
      size_t ai_size = indexes.size();
      if (ai_size == 0) {
        // no indexes
        o << expr;
        return;
      }
      if (ai_size <= (e_num_dims + 1) || base_type != MATRIX_T) {
        for (size_t n = 0; n < ai_size; ++n)
          o << (isLHS ? "get_base1_lhs(" : "get_base1(");
        o << expr;
        for (size_t n = 0; n < ai_size; ++n) {
          o << ',';
          generate_expression(indexes[n],o);
          o << ',' << '"' << expr << '"' << ',' << (n+1) << ')';
        }
      } else { 
        for (size_t n = 0; n < ai_size - 1; ++n)
          o << (isLHS ? "get_base1_lhs(" : "get_base1(");
        o << expr;
        for (size_t n = 0; n < ai_size - 2; ++n) {
          o << ',';
          generate_expression(indexes[n],o);
          o << ',' << '"' << expr << '"' << ',' << (n+1) << ')';
        }
        o << ',';
        generate_expression(indexes[ai_size - 2U],o);
        o << ',';
        generate_expression(indexes[ai_size - 1U],o);
        o << ',' << '"' << expr << '"' << ',' << (ai_size-1U) << ')';
      }
    }

    void generate_type(const std::string& base_type,
                       const std::vector<expression>& /*dims*/,
                       size_t end,
                       std::ostream& o) {
      for (size_t i = 0; i < end; ++i) o << "std::vector<";
      o << base_type;
      for (size_t i = 0; i < end; ++i) {
        if (i > 0) o << ' ';
        o << '>';
      } 
    }

    struct expression_visgen : public visgen {
      expression_visgen(std::ostream& o) : visgen(o) {  }
      void operator()(nil const& /*x*/) const { 
        o_ << "nil";
      }
      void operator()(const int_literal& n) const { o_ << n.val_; }
      void operator()(const double_literal& x) const { 
        std::string num_str = boost::lexical_cast<std::string>(x.val_);
        o_ << num_str;
        if (num_str.find_first_of("eE.") == std::string::npos)
          o_ << ".0"; // trailing 0 to ensure C++ makes it a double
      }
      void operator()(const array_literal& x) const { 
        o_ << "stan::math::new_array<";
        generate_type("foobar",
                      x.args_,
                      x.args_.size(),
                      o_);
        o_ << ">()";
        for (size_t i = 0; i < x.args_.size(); ++i) {
          o_ << ".add(";
          generate_expression(x.args_[i],o_);
          o_ << ")";
        }
        o_ << ".array()";
      }
      void operator()(const variable& v) const { o_ << v.name_; }
      void operator()(int n) const { o_ << static_cast<long>(n); }
      void operator()(double x) const { o_ << x; }
      void operator()(const std::string& x) const { o_ << x; } // identifiers
      void operator()(const index_op& x) const {
        std::stringstream expr_o;
        generate_expression(x.expr_,expr_o);
        std::string expr_string = expr_o.str();
        std::vector<expression> indexes; 
        size_t e_num_dims = x.expr_.expression_type().num_dims_;
        base_expr_type base_type = x.expr_.expression_type().base_type_;
        for (size_t i = 0; i < x.dimss_.size(); ++i)
          for (size_t j = 0; j < x.dimss_[i].size(); ++j) 
            indexes.push_back(x.dimss_[i][j]); // wasteful copy, could use refs
        generate_indexed_expr<false>(expr_string,indexes,base_type,e_num_dims,o_);
      }
<<<<<<< HEAD
      void operator()(const solve_ode& fx) const { 
        o_ << "solve_ode("
=======
      void operator()(const integrate_ode& fx) const { 
        o_ << "integrate_ode("
>>>>>>> 789c1ad0
           << fx.system_function_name_
           << "_functor__(), ";

        generate_expression(fx.y0_, o_);
        o_ << ", ";

        generate_expression(fx.t0_, o_);
        o_ << ", ";

        generate_expression(fx.ts_, o_);
        o_ << ", ";

        generate_expression(fx.theta_, o_);
        o_ << ", ";

        generate_expression(fx.x_, o_);
        o_ << ", ";

        generate_expression(fx.x_int_, o_);
<<<<<<< HEAD
        o_ << ')';
=======
        o_ << ", pstream__)";
>>>>>>> 789c1ad0
      }
      void operator()(const fun& fx) const { 
        o_ << fx.name_ << '(';
        for (size_t i = 0; i < fx.args_.size(); ++i) {
          if (i > 0) o_ << ',';
          boost::apply_visitor(*this, fx.args_[i].expr_);
        }
        if (fx.args_.size() > 0 
            && (has_rng_suffix(fx.name_) || has_lp_suffix(fx.name_)))
          o_ << ", ";
        if (has_rng_suffix(fx.name_))
          o_ << "base_rng__";
        if (has_lp_suffix(fx.name_))
          o_ << "lp__, lp_accum__";
        if (is_user_defined(fx)) {
          if (fx.args_.size() > 0 
              || has_rng_suffix(fx.name_) 
              || has_lp_suffix(fx.name_))
            o_ << ", ";
          o_ << "pstream__";
        }
        o_ << ')';
      }
      void operator()(const binary_op& expr) const {
        o_ << '('; 
        boost::apply_visitor(*this, expr.left.expr_);
        o_ << ' ' << expr.op << ' ';
        boost::apply_visitor(*this, expr.right.expr_);
        o_ << ')';
      }
      void operator()(const unary_op& expr) const {
        o_ << expr.op << '(';
        boost::apply_visitor(*this, expr.subject.expr_);
        o_ << ')';
      }
    };

    void generate_expression(const expression& e, std::ostream& o) {
      expression_visgen vis(o);
      boost::apply_visitor(vis, e.expr_);
    }

    static void print_string_literal(std::ostream& o,
                                     const std::string& s) {
      o << '"';
      for (size_t i = 0; i < s.size(); ++i) {
        if (s[i] == '"' || s[i] == '\\' || s[i] == '\'' )
          o << '\\'; // escape
        o << s[i];
      }
      o << '"';
    }

    static void print_quoted_expression(std::ostream& o,
                                        const expression& e) {
      std::stringstream ss;
      generate_expression(e,ss);
      print_string_literal(o,ss.str());
    }

    struct printable_visgen : public visgen {
      printable_visgen(std::ostream& o) : visgen(o) {  }
      void operator()(const std::string& s) const { 
        print_string_literal(o_,s);
      }
      void operator()(const expression& e) const { 
        generate_expression(e,o_);
        // print_quoted_expression(o_,e);
      }
    };

    void generate_printable(const printable& p, std::ostream& o) {
      printable_visgen vis(o);
      boost::apply_visitor(vis, p.printable_);
    }

    void generate_using(const std::string& type, std::ostream& o) {
      o << "using " << type << ";" << EOL;
    }

    void generate_using_namespace(const std::string& ns, std::ostream& o) {
      o << "using namespace " << ns << ";" << EOL;
    }


    void generate_usings(std::ostream& o) {
      generate_using("std::istream",o);
      generate_using("std::string",o);
      generate_using("std::stringstream",o);
      generate_using("std::vector",o);
      generate_using("stan::io::dump",o);
      generate_using("stan::math::lgamma",o);
      generate_using("stan::model::prob_grad",o);
      generate_using_namespace("stan::math",o);
      generate_using_namespace("stan::prob",o);
      o << EOL;
    }

    void generate_typedef(const std::string& type, 
                          const std::string& abbrev, 
                          std::ostream& o) {
      o << "typedef" << " " << type << " " << abbrev << ";" << EOL;
    }

    void generate_typedefs(std::ostream& o) {
      generate_typedef("Eigen::Matrix<double,Eigen::Dynamic,1>","vector_d",o);
      generate_typedef("Eigen::Matrix<double,1,Eigen::Dynamic>","row_vector_d",o);
      generate_typedef("Eigen::Matrix<double,Eigen::Dynamic,Eigen::Dynamic>","matrix_d",o);
      o << EOL;
    }

    void generate_include(const std::string& lib_name, std::ostream& o) {
      o << "#include" << " " << "<" << lib_name << ">" << EOL;
    }
   
    void generate_includes(std::ostream& o) {
      generate_include("stan/model/model_header.hpp",o);
      generate_include("stan/common/command.hpp",o);
      // generate_include("boost/random/linear_congruential.hpp",o);
      o << EOL;
    }

    void generate_version_comment(std::ostream& o) {
      o << "// Code generated by Stan version "
        << stan::MAJOR_VERSION  << "." << stan::MINOR_VERSION << EOL2;
    }

    void generate_class_decl(const std::string& model_name,
                        std::ostream& o) {
      o << "class " << model_name << " : public prob_grad {" << EOL;
    }

    void generate_end_class_decl(std::ostream& o) {
      o << "}; // model" << EOL2;
    }
    
    void generate_initializer(std::ostream& o,
                              const std::string& base_type,
                              const std::vector<expression>& dims,
                              const expression& type_arg1 = expression(),
                              const expression& type_arg2 = expression()) {
      for (size_t i = 0; i < dims.size(); ++i) {
        o << '(';
        generate_expression(dims[i].expr_,o);
        o << ',';
        generate_type(base_type,dims,dims.size()- i - 1,o);
      }

      o << '(';
      if (!is_nil(type_arg1)) {
        generate_expression(type_arg1.expr_,o);
        if (!is_nil(type_arg2)) {
          o << ',';
          generate_expression(type_arg2.expr_,o);
        }
      } else if (!is_nil(type_arg2.expr_)) {
        generate_expression(type_arg2.expr_,o);
      } else {
        o << '0';
      }
      o << ')';

      for (size_t i = 0; i < dims.size(); ++i)
        o << ')';
      o << ';' << EOL;
    }

    // only generates the test
    void generate_validate_context_size(std::ostream& o,
                                 const std::string& stage,
                                 const std::string& var_name,
                                 const std::string& base_type,
                                 const std::vector<expression>& dims,
                                 const expression& type_arg1 = expression(),
                                 const expression& type_arg2 = expression()) {
      o << INDENT2 
        << "context__.validate_dims("
        << '"' << stage << '"'
        << ", " << '"' << var_name << '"' 
        << ", " << '"' << base_type << '"'
        << ", context__.to_vec(";
      for (size_t i = 0; i < dims.size(); ++i) {
        if (i > 0) o << ",";
        generate_expression(dims[i].expr_,o);
      }
      if (!is_nil(type_arg1)) {
        if (dims.size() > 0) o << ",";
        generate_expression(type_arg1.expr_,o);
        if (!is_nil(type_arg2)) {
          o << ","; 
          generate_expression(type_arg2.expr_,o);
        }
      }
      o << "));"
        << EOL;
    }

    struct var_size_validating_visgen : public visgen {
      const std::string stage_;
      var_size_validating_visgen(std::ostream& o, const std::string& stage) 
        : visgen(o),
          stage_(stage) {
      }
      void operator()(nil const& /*x*/) const { } // dummy
      void operator()(int_var_decl const& x) const {
        generate_validate_context_size(o_,stage_,x.name_,"int",x.dims_);
      }
      void operator()(double_var_decl const& x) const {
        generate_validate_context_size(o_,stage_,x.name_,"double",x.dims_);
      }
      void operator()(vector_var_decl const& x) const {
        generate_validate_context_size(o_,stage_,x.name_,"vector_d",x.dims_,x.M_);
      }
      void operator()(row_vector_var_decl const& x) const {
        generate_validate_context_size(o_,stage_,x.name_,"row_vector_d",x.dims_,x.N_);
      }
      void operator()(unit_vector_var_decl const& x) const {
        generate_validate_context_size(o_,stage_,x.name_,"vector_d",x.dims_,x.K_);
      }
      void operator()(simplex_var_decl const& x) const {
        generate_validate_context_size(o_,stage_,x.name_,"vector_d",x.dims_,x.K_);
      }
      void operator()(ordered_var_decl const& x) const {
        generate_validate_context_size(o_,stage_,x.name_,"vector_d",x.dims_,x.K_);
      }
      void operator()(positive_ordered_var_decl const& x) const {
        generate_validate_context_size(o_,stage_,x.name_,"vector_d",x.dims_,x.K_);
      }
      void operator()(matrix_var_decl const& x) const {
        generate_validate_context_size(o_,stage_,x.name_,"matrix_d",x.dims_,x.M_,x.N_);
      }
      void operator()(cholesky_factor_var_decl const& x) const {
        generate_validate_context_size(o_,stage_,x.name_,"matrix_d",x.dims_,x.M_,x.N_);
      }
      void operator()(cholesky_corr_var_decl const& x) const {
        generate_validate_context_size(o_,stage_,x.name_,"matrix_d",x.dims_,x.K_,x.K_);
      }
      void operator()(cov_matrix_var_decl const& x) const {
        generate_validate_context_size(o_,stage_,x.name_,"matrix_d",x.dims_,x.K_,x.K_);
      }
      void operator()(corr_matrix_var_decl const& x) const {
        generate_validate_context_size(o_,stage_,x.name_,"matrix_d",x.dims_,x.K_,x.K_);
      }
    };


    void generate_validate_positive(const std::string& var_name,
                                    const expression& expr,
                                    std::ostream& o) {
      o << INDENT2;
      o << "stan::math::validate_non_negative_index(\"" << var_name << "\", ";
      print_quoted_expression(o,expr);
      o << ", ";
      generate_expression(expr,o);
      o << ");" << EOL;
    }

    void generate_initialization(std::ostream& o,
                                 const std::string& var_name,
                                 const std::string& base_type,
                                 const std::vector<expression>& dims,
                                 const expression& type_arg1 = expression(),
                                 const expression& type_arg2 = expression()) {
      // validate all dims are positive
      for (size_t i = 0; i < dims.size(); ++i)
        generate_validate_positive(var_name,dims[i],o);
      if (!is_nil(type_arg1))
        generate_validate_positive(var_name,type_arg1,o);
      if (!is_nil(type_arg2))
        generate_validate_positive(var_name,type_arg2,o);

      // define variable with initializer
      o << INDENT2
        << var_name << " = ";
      generate_type(base_type,dims,dims.size(),o);
      generate_initializer(o,base_type,dims,type_arg1,type_arg2);

    }

    struct var_resizing_visgen : public visgen {
      var_resizing_visgen(std::ostream& o) 
        : visgen(o) {
      }
      void operator()(nil const& /*x*/) const { } // dummy
      void operator()(int_var_decl const& x) const {
        generate_initialization(o_,x.name_,"int",x.dims_);
      }
      void operator()(double_var_decl const& x) const {
        generate_initialization(o_,x.name_,"double",x.dims_);
      }
      void operator()(vector_var_decl const& x) const {
        generate_initialization(o_,x.name_,"vector_d",x.dims_,x.M_);
      }
      void operator()(row_vector_var_decl const& x) const {
        generate_initialization(o_,x.name_,"row_vector_d",x.dims_,x.N_);
      }
      void operator()(unit_vector_var_decl const& x) const {
        generate_initialization(o_,x.name_,"vector_d",x.dims_,x.K_);
      }
      void operator()(simplex_var_decl const& x) const {
        generate_initialization(o_,x.name_,"vector_d",x.dims_,x.K_);
      }
      void operator()(ordered_var_decl const& x) const {
        generate_initialization(o_,x.name_,"vector_d",x.dims_,x.K_);
      }
      void operator()(positive_ordered_var_decl const& x) const {
        generate_initialization(o_,x.name_,"vector_d",x.dims_,x.K_);
      }
      void operator()(matrix_var_decl const& x) const {
        generate_initialization(o_,x.name_,"matrix_d",x.dims_,x.M_,x.N_);
      }
      void operator()(cholesky_factor_var_decl const& x) const {
        generate_initialization(o_,x.name_,"matrix_d",x.dims_,x.M_,x.N_);
      }
      void operator()(cholesky_corr_var_decl const& x) const {
        generate_initialization(o_,x.name_,"matrix_d",x.dims_,x.K_,x.K_);
      }
      void operator()(cov_matrix_var_decl const& x) const {
        generate_initialization(o_,x.name_,"matrix_d",x.dims_,x.K_,x.K_);
      }
      void operator()(corr_matrix_var_decl const& x) const {
        generate_initialization(o_,x.name_,"matrix_d",x.dims_,x.K_,x.K_);
      }
    };

    void generate_var_resizing(const std::vector<var_decl>& vs,
                               std::ostream& o) {
      var_resizing_visgen vis(o);
      for (size_t i = 0; i < vs.size(); ++i)
        boost::apply_visitor(vis, vs[i].decl_);
    }

    const std::vector<expression> EMPTY_EXP_VECTOR(0);

    struct init_local_var_visgen : public visgen {
      const bool declare_vars_;
      const bool is_var_;
      init_local_var_visgen(bool declare_vars,
                            bool is_var,
                            std::ostream& o)
        : visgen(o),
          declare_vars_(declare_vars),
          is_var_(is_var) {
      }
      template <typename D>
      void generate_initialize_array_bounded(const D& x, const std::string& base_type,
                                             const std::string& read_fun_prefix,
                                             const std::vector<expression>& dim_args) const {
        std::vector<expression> read_args;
        std::string read_fun(read_fun_prefix);
        if (has_lub(x)) {
          read_fun += "_lub";
          read_args.push_back(x.range_.low_);
          read_args.push_back(x.range_.high_);
        } else if (has_lb(x)) {
          read_fun += "_lb";
          read_args.push_back(x.range_.low_);
        } else if (has_ub(x)) {
          read_fun += "_ub";
          read_args.push_back(x.range_.high_);
        }
        for (size_t i = 0; i < dim_args.size(); ++i)
          read_args.push_back(dim_args[i]);
        generate_initialize_array(base_type,read_fun,read_args,x.name_,x.dims_);
      }
      void operator()(const nil& /*x*/) const { }
      void operator()(const int_var_decl& x) const {
        generate_initialize_array("int","integer",EMPTY_EXP_VECTOR,x.name_,x.dims_);
      }      
      void operator()(const double_var_decl& x) const {
        std::vector<expression> read_args;
        generate_initialize_array_bounded(x,is_var_?"T__":"double","scalar",read_args);
      }
      void operator()(const vector_var_decl& x) const {
        std::vector<expression> read_args;
        read_args.push_back(x.M_);
        generate_initialize_array_bounded(x,is_var_?"Eigen::Matrix<T__,Eigen::Dynamic,1> ":"vector_d","vector",read_args);
      }
      void operator()(const row_vector_var_decl& x) const {
        std::vector<expression> read_args;
        read_args.push_back(x.N_);
        generate_initialize_array_bounded(x,is_var_?"Eigen::Matrix<T__,1,Eigen::Dynamic> ":"row_vector_d","row_vector",read_args);
      }
      void operator()(const matrix_var_decl& x) const {
        std::vector<expression> read_args;
        read_args.push_back(x.M_);
        read_args.push_back(x.N_);
        generate_initialize_array_bounded(x,is_var_?"Eigen::Matrix<T__,Eigen::Dynamic,Eigen::Dynamic> ":"matrix_d","matrix",read_args);
      }
      void operator()(const unit_vector_var_decl& x) const {
        std::vector<expression> read_args;
        read_args.push_back(x.K_);
        generate_initialize_array(is_var_?"Eigen::Matrix<T__,Eigen::Dynamic,1> ":"vector_d","unit_vector",read_args,x.name_,x.dims_);
      }
      void operator()(const simplex_var_decl& x) const {
        std::vector<expression> read_args;
        read_args.push_back(x.K_);
        generate_initialize_array(is_var_?"Eigen::Matrix<T__,Eigen::Dynamic,1> ":"vector_d","simplex",read_args,x.name_,x.dims_);
      }
      void operator()(const ordered_var_decl& x) const {
        std::vector<expression> read_args;
        read_args.push_back(x.K_);
        generate_initialize_array(is_var_?"Eigen::Matrix<T__,Eigen::Dynamic,1> ":"vector_d","ordered",read_args,x.name_,x.dims_);
      }
      void operator()(const positive_ordered_var_decl& x) const {
        std::vector<expression> read_args;
        read_args.push_back(x.K_);
        generate_initialize_array(is_var_?"Eigen::Matrix<T__,Eigen::Dynamic,1> ":"vector_d","positive_ordered",read_args,x.name_,x.dims_);
      }
      void operator()(const cholesky_factor_var_decl& x) const {
        std::vector<expression> read_args;
        read_args.push_back(x.M_);
        read_args.push_back(x.N_);
        generate_initialize_array(is_var_?"Eigen::Matrix<T__,Eigen::Dynamic,Eigen::Dynamic> ":"matrix_d",
                                  "cholesky_factor",read_args,x.name_,x.dims_);
      }
      void operator()(const cholesky_corr_var_decl& x) const {
        std::vector<expression> read_args;
        read_args.push_back(x.K_);
        generate_initialize_array(is_var_
                                  ? "Eigen::Matrix<T__,Eigen::Dynamic,Eigen::Dynamic> "
                                  : "matrix_d",
                                  "cholesky_corr",read_args,x.name_,x.dims_);
      }

      void operator()(const cov_matrix_var_decl& x) const {
        std::vector<expression> read_args;
        read_args.push_back(x.K_);
        generate_initialize_array(is_var_?"Eigen::Matrix<T__,Eigen::Dynamic,Eigen::Dynamic> ":"matrix_d",
                                  "cov_matrix",read_args,x.name_,x.dims_);
      }
      void operator()(const corr_matrix_var_decl& x) const {
        std::vector<expression> read_args;
        read_args.push_back(x.K_);
        generate_initialize_array(is_var_?"Eigen::Matrix<T__,Eigen::Dynamic,Eigen::Dynamic> ":"matrix_d",
                                  "corr_matrix",read_args,x.name_,x.dims_);
      }
      void generate_initialize_array(const std::string& var_type,
                                     const std::string& read_type,
                                     const std::vector<expression>& read_args,
                                     const std::string& name,
                                     const std::vector<expression>& dims)  const {
        if (declare_vars_) {
          o_ << INDENT2;
          for (size_t i = 0; i < dims.size(); ++i) o_ << "vector<";
          o_ << var_type;
          for (size_t i = 0; i < dims.size(); ++i) o_ << "> ";
          if (dims.size() == 0) o_ << " ";
          o_ << name << ";" << EOL;
        }
        
        if (dims.size() == 0) {
          generate_void_statement(name, 2, o_);
          o_ << INDENT2 << "if (jacobian__)" << EOL;

          // w Jacobian
          generate_indent(3,o_);
          o_ << name << " = in__." << read_type  << "_constrain(";
          for (size_t j = 0; j < read_args.size(); ++j) {
            if (j > 0) o_ << ",";
            generate_expression(read_args[j],o_);
          }
          if (read_args.size() > 0)
            o_ << ",";
          o_ << "lp__";
          o_ << ");" << EOL;

          o_ << INDENT2 << "else" << EOL;

          // w/o Jacobian
          generate_indent(3,o_);
          o_ << name << " = in__." << read_type  << "_constrain(";
          for (size_t j = 0; j < read_args.size(); ++j) {
            if (j > 0) o_ << ",";
            generate_expression(read_args[j],o_);
          }
          o_ << ");" << EOL;

        } else {
          // dims > 0
          std::string name_dims(name);
          for (size_t i = 0; i < dims.size(); ++i) {
            generate_indent(i + 2, o_);
            o_ << "size_t dim_"  << name << "_" << i << "__ = ";
            generate_expression(dims[i],o_);
            o_ << ";" << EOL;

            if (i < dims.size() - 1) {  
              generate_indent(i + 2, o_);
              o_ << name_dims << ".resize(dim" << "_" << name << "_" << i << "__);" 
                 << EOL;
              name_dims.append("[k_").append(to_string(i)).append("__]");
            }

            generate_indent(i + 2, o_);
            if (i == dims.size() - 1) {
              o_ << name_dims << ".reserve(dim_" << name << "_" << i << "__);" << EOL;
              generate_indent(i + 2, o_);
            }

            o_ << "for (size_t k_" << i << "__ = 0;"
               << " k_" << i << "__ < dim_" << name << "_" << i << "__;"
               << " ++k_" << i << "__) {" << EOL;

            // if on the last loop, push read element into array
            if (i == dims.size() - 1) {
              generate_indent(i + 3, o_);
              o_ << "if (jacobian__)" << EOL;
            
              // w Jacobian

              generate_indent(i + 4, o_);
              o_ << name_dims << ".push_back(in__." << read_type << "_constrain(";
              for (size_t j = 0; j < read_args.size(); ++j) {
                if (j > 0) o_ << ",";
                generate_expression(read_args[j],o_);
              }
              if (read_args.size() > 0)
                o_ << ",";
              o_ << "lp__";
              o_ << "));" << EOL;

              generate_indent(i + 3, o_);
              o_ << "else" << EOL;
            
              // w/o Jacobian

              generate_indent(i + 4, o_);
              o_ << name_dims << ".push_back(in__." << read_type << "_constrain(";
              for (size_t j = 0; j < read_args.size(); ++j) {
                if (j > 0) o_ << ",";
                generate_expression(read_args[j],o_);
              }
              o_ << "));" << EOL;
            }
          }

          for (size_t i = dims.size(); i > 0; --i) {
            generate_indent(i + 1, o_);
            o_ << "}" << EOL;
          }
        }
        o_ << EOL;
      }
    };

    void generate_local_var_inits(std::vector<var_decl> vs,
                                  bool is_var,
                                  bool declare_vars,
                                  std::ostream& o) {
      o << INDENT2 
        << "stan::io::reader<" 
        << (is_var ? "T__" : "double")
        << "> in__(params_r__,params_i__);" << EOL2;
      init_local_var_visgen vis(declare_vars,is_var,o);
      for (size_t i = 0; i < vs.size(); ++i)
        boost::apply_visitor(vis, vs[i].decl_);
    }




    void generate_public_decl(std::ostream& o) {
      o << "public:" << EOL;
    }

    void generate_private_decl(std::ostream& o) {
      o << "private:" << EOL;
    }
   

    struct validate_var_decl_visgen : public visgen {
      int indents_;
      validate_var_decl_visgen(int indents,
                               std::ostream& o)
        : visgen(o),
          indents_(indents) {
      }
      void generate_begin_for_dims(const std::vector<expression>& dims) 
        const {

        for (size_t i = 0; i < dims.size(); ++i) {
          generate_indent(indents_+i,o_);
          o_ << "for (int k" << i << "__ = 0;"
             << " k" << i << "__ < ";
          generate_expression(dims[i].expr_,o_);
          o_ << ";";
          o_ << " ++k" << i << "__) {" << EOL;
        }
      }
      void generate_end_for_dims(size_t dims_size) const {
        for (size_t i = 0; i < dims_size; ++i) {
          generate_indent(indents_ + dims_size - i - 1, o_);
          o_ << "}" << EOL;
        }
      }

      void generate_loop_var(const std::string& name,
                             size_t dims_size) const {
        o_ << name;
        for (size_t i = 0; i < dims_size; ++i)
          o_ << "[k" << i << "__]";
      }
      void operator()(nil const& /*x*/) const { }
      template <typename T>
      void basic_validate(T const& x) const {
        if (!(x.range_.has_low() || x.range_.has_high()))
          return; // unconstrained
        generate_begin_for_dims(x.dims_);
        generate_indent(indents_ + x.dims_.size(),o_);
        o_ << "try { " << EOL;
        if (x.range_.has_low()) {
          generate_indent(indents_ + 1 + x.dims_.size(),o_);
          o_ << "check_greater_or_equal(function__,";
          generate_loop_var(x.name_,x.dims_.size());
          o_ << ",";
          generate_expression(x.range_.low_.expr_,o_);
          o_ << ",\"";
          generate_loop_var(x.name_,x.dims_.size());
          o_ << "\", (double *)0);" << EOL;
        }
        if (x.range_.has_high()) {
          generate_indent(indents_ + 1 + x.dims_.size(),o_);
          o_ << "check_less_or_equal(function__,";
          generate_loop_var(x.name_,x.dims_.size());
          o_ << ",";
          generate_expression(x.range_.high_.expr_,o_);
          o_ << ",\"";
          generate_loop_var(x.name_,x.dims_.size());
          o_ << "\", (double *)0);" << EOL;
        }
        generate_indent(indents_ + x.dims_.size(),o_);
        o_ << "} catch (const std::exception& e) { "
           << EOL;
        generate_indent(indents_ + x.dims_.size() + 1, o_);
        o_ << "throw std::domain_error(std::string(\"Invalid value of " << x.name_ << ": \") + std::string(e.what()));"
          << EOL;
        generate_indent(indents_ + x.dims_.size(), o_);
        o_ << "};" << EOL;
        generate_end_for_dims(x.dims_.size());
      }
      void operator()(int_var_decl const& x) const {
        basic_validate(x);
      }
      void operator()(double_var_decl const& x) const {
        basic_validate(x);
      }
      void operator()(vector_var_decl const& x) const {
        basic_validate(x);
      }
      void operator()(row_vector_var_decl const& x) const {
        basic_validate(x);
      }
      void operator()(matrix_var_decl const& x) const {
        basic_validate(x);
      }
      template <typename T>
      void nonbasic_validate(const T& x,
                             const std::string& type_name) const {
        generate_begin_for_dims(x.dims_);
        generate_indent(indents_ + x.dims_.size(),o_);
        o_ << "try { stan::math::check_" << type_name << "(function__,";
        generate_loop_var(x.name_,x.dims_.size());
        o_ << ",\"";
        generate_loop_var(x.name_,x.dims_.size());
        o_ << "\", (double *)0); } catch (const std::exception& e) { throw std::domain_error(std::string(\"Invalid value of " << x.name_ << ": \") + std::string(e.what())); };" << EOL;
        generate_end_for_dims(x.dims_.size());
      }
      void operator()(unit_vector_var_decl const& x) const {
        nonbasic_validate(x,"unit_vector");
      }
      void operator()(simplex_var_decl const& x) const {
        nonbasic_validate(x,"simplex");
      }
      void operator()(ordered_var_decl const& x) const {
        nonbasic_validate(x,"ordered");
      }
      void operator()(positive_ordered_var_decl const& x) const {
        nonbasic_validate(x,"positive_ordered");
      }
      void operator()(cholesky_factor_var_decl const& x) const {
        nonbasic_validate(x,"cholesky_factor");
      }
      void operator()(cholesky_corr_var_decl const& x) const {
        nonbasic_validate(x,"cholesky_factor_corr");
      }
      void operator()(cov_matrix_var_decl const& x) const {
        nonbasic_validate(x,"cov_matrix");
      }
      void operator()(corr_matrix_var_decl const& x) const {
        nonbasic_validate(x,"corr_matrix");
      }
    };


    void generate_validate_var_decl(const var_decl& decl,
                                     int indent,
                                     std::ostream& o) {
      validate_var_decl_visgen vis(indent,o);
      boost::apply_visitor(vis,decl.decl_);
    }

    void generate_validate_var_decls(const std::vector<var_decl> decls,
                                     int indent,
                                     std::ostream& o) {
      for (size_t i = 0; i < decls.size(); ++i)
        generate_validate_var_decl(decls[i],indent,o);
    }

    // see _var_decl_visgen cut & paste
    struct member_var_decl_visgen : public visgen {
      int indents_;
      member_var_decl_visgen(int indents,
                             std::ostream& o)
        : visgen(o),
          indents_(indents) {
      }
      void operator()(nil const& /*x*/) const { }
      void operator()(int_var_decl const& x) const {
        declare_array("int",x.name_,x.dims_.size());
      }
      void operator()(double_var_decl const& x) const {
        declare_array("double",x.name_,x.dims_.size());
      }
      void operator()(unit_vector_var_decl const& x) const {
        declare_array(("vector_d"), x.name_, x.dims_.size());
      }
      void operator()(simplex_var_decl const& x) const {
        declare_array(("vector_d"), x.name_, x.dims_.size());
      }
      void operator()(ordered_var_decl const& x) const {
        declare_array(("vector_d"), x.name_, x.dims_.size());
      }
      void operator()(positive_ordered_var_decl const& x) const {
        declare_array(("vector_d"), x.name_, x.dims_.size());
      }
      void operator()(cholesky_factor_var_decl const& x) const {
        declare_array(("matrix_d"), x.name_, x.dims_.size());
      }
      void operator()(const cholesky_corr_var_decl& x) const {
        declare_array(("matrix_d"), x.name_, x.dims_.size());
      }
      void operator()(cov_matrix_var_decl const& x) const {
        declare_array(("matrix_d"), x.name_, x.dims_.size());
      }
      void operator()(corr_matrix_var_decl const& x) const {
        declare_array(("matrix_d"), x.name_, x.dims_.size());
      }
      void operator()(vector_var_decl const& x) const {
        declare_array(("vector_d"), x.name_, x.dims_.size());
      }
      void operator()(row_vector_var_decl const& x) const {
        declare_array(("row_vector_d"), x.name_, x.dims_.size());
      }
      void operator()(matrix_var_decl const& x) const {
        declare_array(("matrix_d"), x.name_, x.dims_.size());
      }
      void declare_array(std::string const& type, std::string const& name, 
                         size_t size) const {
        for (int i = 0; i < indents_; ++i)
          o_ << INDENT;
        for (size_t i = 0; i < size; ++i) {
          o_ << "vector<";
        }
        o_ << type;
        if (size > 0) {
          o_ << ">";
        }
        for (size_t i = 1; i < size; ++i) {
          o_ << " >";
        }
        o_ << " " << name << ";" << EOL;
      }
    };

    void generate_member_var_decls(const std::vector<var_decl>& vs,
                                   int indent,
                                   std::ostream& o) {
      member_var_decl_visgen vis(indent,o);
      for (size_t i = 0; i < vs.size(); ++i)
        boost::apply_visitor(vis,vs[i].decl_);
    }

    // see member_var_decl_visgen cut & paste
    struct local_var_decl_visgen : public visgen {
      int indents_;
      bool is_var_;
      bool is_fun_return_;
      local_var_decl_visgen(int indents,
                            bool is_var,
                            bool is_fun_return,
                            std::ostream& o)
        : visgen(o),
          indents_(indents),
          is_var_(is_var),
          is_fun_return_(is_fun_return) {
      }
      void operator()(nil const& /*x*/) const { }
      void operator()(int_var_decl const& x) const {
        std::vector<expression> ctor_args;
        declare_array("int",ctor_args,x.name_,x.dims_);
      }
      void operator()(double_var_decl const& x) const {
        std::vector<expression> ctor_args;
        declare_array(is_fun_return_ 
                      ? "return_t__"
                      : ( is_var_ ? "T__" : "double" ),
                      ctor_args,x.name_,x.dims_);
      }
      void operator()(vector_var_decl const& x) const {
        std::vector<expression> ctor_args;
        ctor_args.push_back(x.M_);
        declare_array(is_fun_return_
                      ? "Eigen::Matrix<return_t__,Eigen::Dynamic,1> "
                      : ( is_var_ ? "Eigen::Matrix<T__,Eigen::Dynamic,1> " : "vector_d" ),
                      ctor_args, x.name_, x.dims_);
      }
      void operator()(row_vector_var_decl const& x) const {
        std::vector<expression> ctor_args;
        ctor_args.push_back(x.N_);
        declare_array(is_fun_return_
                      ? "Eigen::Matrix<return_t__,1,Eigen::Dynamic> "
                      : ( is_var_ 
                          ? "Eigen::Matrix<T__,1,Eigen::Dynamic> "
                          : "row_vector_d" ),
                      ctor_args, x.name_, x.dims_);
      }
      void operator()(matrix_var_decl const& x) const {
        std::vector<expression> ctor_args;
        ctor_args.push_back(x.M_);
        ctor_args.push_back(x.N_);
        declare_array(is_fun_return_
                      ? "Eigen::Matrix<return_t__,Eigen::Dynamic,Eigen::Dynamic> "
                      : ( is_var_ 
                          ? "Eigen::Matrix<T__,Eigen::Dynamic,Eigen::Dynamic> "
                          : "matrix_d" ), 
                      ctor_args, x.name_, x.dims_);
      }
      void operator()(unit_vector_var_decl const& x) const {
        std::vector<expression> ctor_args;
        ctor_args.push_back(x.K_);
        declare_array(is_fun_return_
                      ? "Eigen::Matrix<return_t__,Eigen::Dynamic,1> "
                      : ( is_var_ ? "Eigen::Matrix<T__,Eigen::Dynamic,1> " : "vector_d" ), 
                      ctor_args, x.name_, x.dims_);
      }
      void operator()(simplex_var_decl const& x) const {
        std::vector<expression> ctor_args;
        ctor_args.push_back(x.K_);
        declare_array(is_fun_return_
                      ? "Eigen::Matrix<return_t__,Eigen::Dynamic,1> "
                      : ( is_var_ ? "Eigen::Matrix<T__,Eigen::Dynamic,1> " : "vector_d"), 
                      ctor_args, x.name_, x.dims_);
      }
      void operator()(ordered_var_decl const& x) const {
        std::vector<expression> ctor_args;
        ctor_args.push_back(x.K_);
        declare_array(is_fun_return_
                      ? "Eigen::Matrix<return_t__,Eigen::Dynamic,1> "
                      : ( is_var_ ? "Eigen::Matrix<T__,Eigen::Dynamic,1> " : "vector_d" ), 
                      ctor_args, x.name_, x.dims_);
      }
      void operator()(positive_ordered_var_decl const& x) const {
        std::vector<expression> ctor_args;
        ctor_args.push_back(x.K_);
        declare_array(is_fun_return_
                      ? "Eigen::Matrix<return_t__,Eigen::Dynamic,1> "
                      : ( is_var_ ? "Eigen::Matrix<T__,Eigen::Dynamic,1> " : "vector_d" ), 
                      ctor_args, x.name_, x.dims_);
      }
      void operator()(cholesky_factor_var_decl const& x) const {
        std::vector<expression> ctor_args;
        ctor_args.push_back(x.M_);
        ctor_args.push_back(x.N_);
        declare_array(is_fun_return_
                      ? "Eigen::Matrix<return_t__,Eigen::Dynamic,Eigen::Dynamic> "
                      : ( is_var_ 
                          ? "Eigen::Matrix<T__,Eigen::Dynamic,Eigen::Dynamic> " 
                          : "matrix_d" ), 
                      ctor_args, x.name_, x.dims_);
      }
      void operator()(const cholesky_corr_var_decl& x) const {
        std::vector<expression> ctor_args;
        ctor_args.push_back(x.K_);
        ctor_args.push_back(x.K_);
        declare_array(is_var_ 
                      ? "Eigen::Matrix<T__,Eigen::Dynamic,Eigen::Dynamic> " 
                      : "matrix_d", 
                      ctor_args, x.name_, x.dims_);
      }
      void operator()(cov_matrix_var_decl const& x) const {
        std::vector<expression> ctor_args;
        ctor_args.push_back(x.K_);
        ctor_args.push_back(x.K_);
        declare_array(is_fun_return_
                      ? "Eigen::Matrix<return_t__,Eigen::Dynamic,Eigen::Dynamic> "
                      : ( is_var_ 
                          ? "Eigen::Matrix<T__,Eigen::Dynamic,Eigen::Dynamic> "
                          : "matrix_d" ),
                      ctor_args, x.name_, x.dims_);
      }
      void operator()(corr_matrix_var_decl const& x) const {
        std::vector<expression> ctor_args;
        ctor_args.push_back(x.K_);
        ctor_args.push_back(x.K_);
        declare_array(is_fun_return_
                      ? "Eigen::Matrix<return_t__,Eigen::Dynamic,Eigen::Dynamic> "
                      : ( is_var_ 
                          ? "Eigen::Matrix<T__,Eigen::Dynamic,Eigen::Dynamic> " 
                          : "matrix_d" ), 
                      ctor_args, x.name_, x.dims_);
      }
      void generate_type(const std::string& type,
                         size_t num_dims) const {
        for (size_t i = 0; i < num_dims; ++i)
          o_ << "vector<";
        o_ << type;
        for (size_t i = 0; i < num_dims; ++i) {
          if (i > 0) o_ << " ";
          o_ << ">";
        }
      }

      void generate_void_statement(const std::string& name) const {
        o_ << "(void) " << name << ";   // dummy to suppress unused var warning";
      }

      // var_decl     -> type[0] name init_args[0] ;
      // init_args[k] -> ctor_args  if no dims left
      // init_args[k] -> ( dim[k] , ( type[k+1] init_args[k+1] ) )   
      void generate_init_args(const std::string& type,
                              const std::vector<expression>& ctor_args,
                              const std::vector<expression>& dims,
                              size_t dim) const {
        if (dim < dims.size()) { // more dims left
          o_ << '('; // open(1)
          generate_expression(dims[dim],o_);
          if ((dim + 1 < dims.size()) ||  ctor_args.size() > 0) {
            o_ << ", ("; // open(2)
            generate_type(type,dims.size() - dim - 1);
            generate_init_args(type,ctor_args,dims,dim + 1);
            o_ << ')'; // close(2)
          } else if (type == "var") {
            o_ << ", DUMMY_VAR__";
          } else if (type == "int") {
            o_ << ", 0";
          } else if (type == "double") {
            o_ << ", 0.0";
          } else {
            // shouldn't hit this
          }
          o_ << ')'; // close(1)
        } else {
          if (ctor_args.size() == 0) { // scalar int or real
            if (type == "int") {
              o_ << "(0)";
            } else if (type == "double") {
              o_ << "(0.0)";
            } else if (type == "var") {
              o_ << "(DUMMY_VAR__)";
            } else {
              // shouldn't hit this, either
            }
          }
          else if (ctor_args.size() == 1) {// vector
            o_ << '(';
            generate_expression(ctor_args[0],o_);
            o_ << ')';
          } else if (ctor_args.size() > 1) { // matrix
            o_ << '(';
            generate_expression(ctor_args[0],o_);
            o_ << ',';
            generate_expression(ctor_args[1],o_);
            o_ << ')';
          }
        }
      }
      void declare_array(const std::string& type, 
                         const std::vector<expression>& ctor_args,
                         const std::string& name, 
                         const std::vector<expression>& dims) const {

        // require double parens to counter "most vexing parse" problem

        generate_indent(indents_,o_);
        generate_type(type,dims.size());
        o_ << ' '  << name;
        generate_init_args(type,ctor_args,dims,0);
        o_ << ';' << EOL;
        if (dims.size() == 0) {
          generate_indent(indents_,o_);
          generate_void_statement(name);
          o_ << EOL;
        }
        if (type == "Eigen::Matrix<T__,Eigen::Dynamic,Eigen::Dynamic> "
            || type == "Eigen::Matrix<T__,1,Eigen::Dynamic> " 
            || type == "Eigen::Matrix<T__,Eigen::Dynamic,1> ") {
          generate_indent(indents_,o_);
          o_ << "stan::math::fill(" << name << ",DUMMY_VAR__);" << EOL;
        } 
      }
    };

    void generate_local_var_decls(const std::vector<var_decl>& vs,
                                  int indent,
                                  std::ostream& o,
                                  bool is_var,
                                  bool is_fun_return) {
      local_var_decl_visgen vis(indent,is_var,is_fun_return,o);
      for (size_t i = 0; i < vs.size(); ++i)
        boost::apply_visitor(vis,vs[i].decl_);
    }



    struct generate_local_var_init_nan_visgen : public visgen {
      const bool declare_vars_;
      const bool is_var_;
      const bool is_fun_return_;
      const int indent_;
      generate_local_var_init_nan_visgen(bool declare_vars,
                                         bool is_var,
                                         bool is_fun_return,
                                         int indent,
                                         std::ostream& o)
        : visgen(o),
          declare_vars_(declare_vars),
          is_var_(is_var),
          is_fun_return_(is_fun_return),
          indent_(indent) {
      }
      void operator()(const nil& /*x*/) const { 
        // no-op
      }
      void operator()(const int_var_decl& x) const {
        // no-op; ints need no init to prevent crashes and no NaN available
      }      
      void operator()(const double_var_decl& x) const {
        generate_init(x);
      }
      void operator()(const vector_var_decl& x) const {
        generate_init(x);
      }
      void operator()(const row_vector_var_decl& x) const {
        generate_init(x);
      }
      void operator()(const matrix_var_decl& x) const {
        generate_init(x);
      }
      void operator()(const unit_vector_var_decl& x) const {
        generate_init(x);
      }
      void operator()(const simplex_var_decl& x) const {
        generate_init(x);
      }
      void operator()(const ordered_var_decl& x) const {
        generate_init(x);
      }
      void operator()(const positive_ordered_var_decl& x) const {
        generate_init(x);
      }
      void operator()(const cholesky_factor_var_decl& x) const {
        generate_init(x);
      }
      void operator()(const cholesky_corr_var_decl& x) const {
        generate_init(x);
      }
      void operator()(const cov_matrix_var_decl& x) const {
        generate_init(x);
      }
      void operator()(const corr_matrix_var_decl& x) const {
        generate_init(x);
      }
      template <typename T>
      void generate_init(const T& x) const {
        generate_indent(indent_,o_);
        o_ << "stan::math::initialize(" << x.name_ << ", " 
           << (is_var_ ? "DUMMY_VAR__" : "std::numeric_limits<double>::quiet_NaN()")
           << ");"
           << EOL;
      }
    };

    void generate_local_var_init_nan(const std::vector<var_decl>& vs,
                                     int indent,
                                     std::ostream& o,
                                     bool is_var,
                                     bool is_fun_return) {
      generate_local_var_init_nan_visgen vis(indent,is_var,is_fun_return,indent,o);
      for (size_t i = 0; i < vs.size(); ++i)
        boost::apply_visitor(vis,vs[i].decl_);
    }


    // see member_var_decl_visgen cut & paste
    struct generate_init_vars_visgen : public visgen {
      int indent_;
      generate_init_vars_visgen(int indent,
                                std::ostream& o)
        : visgen(o),
          indent_(indent) {
      }
      void operator()(nil const& /*x*/) const { }
      void operator()(int_var_decl const& x) const {
        generate_indent(indent_,o_);
        o_ << "stan::math::fill(" << x.name_ << ",DUMMY_VAR__);" << EOL;
      }
      void operator()(double_var_decl const& x) const {
        generate_indent(indent_,o_);
        o_ << "stan::math::fill(" << x.name_ << ",DUMMY_VAR__);" << EOL;
      }
      void operator()(vector_var_decl const& x) const {
        generate_indent(indent_,o_);
        o_ << "stan::math::fill(" << x.name_ << ",DUMMY_VAR__);" << EOL;
      }
      void operator()(row_vector_var_decl const& x) const {
        generate_indent(indent_,o_);
        o_ << "stan::math::fill(" << x.name_ << ",DUMMY_VAR__);" << EOL;
      }
      void operator()(matrix_var_decl const& x) const {
        generate_indent(indent_,o_);
        o_ << "stan::math::fill(" << x.name_ << ",DUMMY_VAR__);" << EOL;
      }
      void operator()(unit_vector_var_decl const& x) const {
        generate_indent(indent_,o_);
        o_ << "stan::math::fill(" << x.name_ << ",DUMMY_VAR__);" << EOL;
      }
      void operator()(simplex_var_decl const& x) const {
        generate_indent(indent_,o_);
        o_ << "stan::math::fill(" << x.name_ << ",DUMMY_VAR__);" << EOL;
      }
      void operator()(ordered_var_decl const& x) const {
        generate_indent(indent_,o_);
        o_ << "stan::math::fill(" << x.name_ << ",DUMMY_VAR__);" << EOL;
      }
      void operator()(positive_ordered_var_decl const& x) const {
        generate_indent(indent_,o_);
        o_ << "stan::math::fill(" << x.name_ << ",DUMMY_VAR__);" << EOL;
      }
      void operator()(cholesky_factor_var_decl const& x) const {
        generate_indent(indent_,o_);
        o_ << "stan::math::fill(" << x.name_ << ",DUMMY_VAR__);" << EOL;
      }
      void operator()(cholesky_corr_var_decl const& x) const {
        generate_indent(indent_,o_);
        o_ << "stan::math::fill(" << x.name_ << ",DUMMY_VAR__);" << EOL;
      }
      void operator()(cov_matrix_var_decl const& x) const {
        generate_indent(indent_,o_);
        o_ << "stan::math::fill(" << x.name_ << ",DUMMY_VAR__);" << EOL;
      }
      void operator()(corr_matrix_var_decl const& x) const {
        generate_indent(indent_,o_);
        o_ << "stan::math::fill(" << x.name_ << ",DUMMY_VAR__);" << EOL;
      }
    };

    void generate_init_vars(const std::vector<var_decl>& vs,
                            int indent,
                            std::ostream& o) {
      generate_init_vars_visgen vis(indent,o);
      o << EOL;
      generate_comment("initialized transformed params to avoid seg fault on val access",
                       indent,o);
      for (size_t i = 0; i < vs.size(); ++i)
        boost::apply_visitor(vis,vs[i].decl_);
    }


    struct validate_transformed_params_visgen : public visgen {
      int indents_;
      validate_transformed_params_visgen(int indents,
                                         std::ostream& o)
        : visgen(o),
          indents_(indents) 
      { }
      void operator()(nil const& /*x*/) const { }
      void operator()(int_var_decl const& x) const {
        std::vector<expression> dims(x.dims_);
        validate_array(x.name_,dims,0);
      }
      void operator()(double_var_decl const& x) const {
        std::vector<expression> dims(x.dims_);
        validate_array(x.name_,dims,0);
      }
      void operator()(vector_var_decl const& x) const {
        std::vector<expression> dims(x.dims_);
        dims.push_back(x.M_);
        validate_array(x.name_,dims,1);
      }
      void operator()(unit_vector_var_decl const& x) const {
        std::vector<expression> dims(x.dims_);
        dims.push_back(x.K_);
        validate_array(x.name_,dims,1);
      }
      void operator()(simplex_var_decl const& x) const {
        std::vector<expression> dims(x.dims_);
        dims.push_back(x.K_);
        validate_array(x.name_,dims,1);
      }
      void operator()(ordered_var_decl const& x) const {
        std::vector<expression> dims(x.dims_);
        dims.push_back(x.K_);
        validate_array(x.name_,dims,1);
      }
      void operator()(positive_ordered_var_decl const& x) const {
        std::vector<expression> dims(x.dims_);
        dims.push_back(x.K_);
        validate_array(x.name_,dims,1);
      }
      void operator()(row_vector_var_decl const& x) const {
        std::vector<expression> dims(x.dims_);
        dims.push_back(x.N_);
        validate_array(x.name_,dims,1);
      }
      void operator()(matrix_var_decl const& x) const {
        std::vector<expression> dims(x.dims_);
        dims.push_back(x.M_);
        dims.push_back(x.N_);
        validate_array(x.name_,dims,2);
      }
      void operator()(cholesky_factor_var_decl const& x) const {
        std::vector<expression> dims(x.dims_);
        dims.push_back(x.M_);
        dims.push_back(x.N_);
        validate_array(x.name_,dims,2);
      }
      void operator()(cholesky_corr_var_decl const& x) const {
        std::vector<expression> dims(x.dims_);
        dims.push_back(x.K_);
        dims.push_back(x.K_);
        validate_array(x.name_,dims,2);
      }
      void operator()(cov_matrix_var_decl const& x) const {
        std::vector<expression> dims(x.dims_);
        dims.push_back(x.K_);
        dims.push_back(x.K_);
        validate_array(x.name_,dims,2);
      }
      void operator()(corr_matrix_var_decl const& x) const {
        std::vector<expression> dims(x.dims_);
        dims.push_back(x.K_);
        dims.push_back(x.K_);
        validate_array(x.name_,dims,2);
      }
      void validate_array(const std::string& name, 
                          const std::vector<expression>& dims,
                          size_t matrix_dims) const {

        size_t non_matrix_dims = dims.size() - matrix_dims;

        for (size_t k = 0; k < dims.size(); ++k) {
          generate_indent(indents_ + k,o_);
          o_ << "for (int i" << k << "__ = 0; i" << k << "__ < ";
          generate_expression(dims[k],o_);
          o_ << "; ++i" << k << "__) {" << EOL;
        }

        generate_indent(indents_ + dims.size(), o_);
        o_ << "if (stan::math::is_uninitialized(" << name;
        for (size_t k = 0; k < non_matrix_dims; ++k)
          o_ << "[i" << k << "__]";
        if (matrix_dims > 0) {
          o_ << "(i" << non_matrix_dims << "__";
          if (matrix_dims > 1)
            o_ << ",i" << (non_matrix_dims + 1) << "__";
          o_ << ')';
        }
        o_ << ")) {" << EOL;
        generate_indent(indents_ + dims.size() + 1, o_);
        o_ << "std::stringstream msg__;" << EOL;
        generate_indent(indents_ + dims.size() + 1, o_);
        o_ << "msg__ << \"Undefined transformed parameter: "
           << name << "\"";
        for (size_t k = 0; k < dims.size(); ++k) {
          o_ << " << '['";
          o_ << " << i" << k << "__";
          o_ << " << ']'";
        }
        o_ << ';' << EOL;
        generate_indent(indents_ + dims.size() + 1, o_);
        o_ << "throw std::runtime_error(msg__.str());" << EOL;

        generate_indent(indents_ + dims.size(), o_);
        o_ << "}" << EOL;
        for (size_t k = 0; k < dims.size(); ++k) {
          generate_indent(indents_ + dims.size() - k - 1, o_);
          o_ << "}" << EOL;
        }
      }
    };

    void generate_validate_transformed_params(const std::vector<var_decl>& vs,
                                              int indent,
                                              std::ostream& o) {
      generate_comment("validate transformed parameters",indent,o);
      validate_transformed_params_visgen vis(indent,o);
      for (size_t i = 0; i < vs.size(); ++i)
        boost::apply_visitor(vis,vs[i].decl_);
      o << EOL;
    }

    void generate_statement(statement const& s, int indent, std::ostream& o,
                            bool include_sampling, bool is_var,
                            bool is_fun_return);

    struct statement_visgen : public visgen {
      size_t indent_;
      bool include_sampling_;
      bool is_var_;
      bool is_fun_return_;
      statement_visgen(size_t indent, 
                       bool include_sampling,
                       bool is_var,
                       bool is_fun_return,
                       std::ostream& o)
        : visgen(o),
          indent_(indent),
          include_sampling_(include_sampling),
          is_var_(is_var),
          is_fun_return_(is_fun_return) {
      }
      void operator()(nil const& /*x*/) const { 
      }
      void operator()(assignment const& x) const {
        generate_indent(indent_,o_);
        o_ << "stan::math::assign(";
        generate_indexed_expr<true>(x.var_dims_.name_,
                                    x.var_dims_.dims_,
                                    x.var_type_.base_type_,
                                    x.var_type_.dims_.size(),
                                    o_);
        o_ << ", ";
        generate_expression(x.expr_,o_);
        o_ << ");" << EOL;
      }
      void operator()(expression const& x) const {
        generate_indent(indent_,o_);
        generate_expression(x,o_);
        o_ << ";" << EOL;
      }
      void operator()(sample const& x) const {
        if (!include_sampling_) return;
        generate_indent(indent_,o_);
        o_ << "lp_accum__.add(" << x.dist_.family_ << "_log<propto__>(";
        generate_expression(x.expr_,o_);
        for (size_t i = 0; i < x.dist_.args_.size(); ++i) {
          o_ << ", ";
          generate_expression(x.dist_.args_[i],o_);
        }
        if (is_user_defined_prob_function(x.dist_.family_ + "_log",
                                          x.expr_,
                                          x.dist_.args_)) {
          o_ << ", pstream__";
        }
        o_ << "));" << EOL;
        // rest of impl is for truncation
        // generate bounds test
        if (x.truncation_.has_low()) {
          generate_indent(indent_,o_);
          o_ << "if (";
          generate_expression(x.expr_,o_);
          o_ << " < ";
          generate_expression(x.truncation_.low_.expr_,o_); // low
                                                            // bound
          o_ << ") lp_accum__.add(-std::numeric_limits<double>::infinity());"  << EOL;
        }
        if (x.truncation_.has_high()) {
          generate_indent(indent_,o_);
          if (x.truncation_.has_low()) o_ << "else ";
          o_ << "if (";
          generate_expression(x.expr_,o_);
          o_ << " > ";
          generate_expression(x.truncation_.high_.expr_,o_); // low
                                                            // bound
          o_ << ") lp_accum__.add(-std::numeric_limits<double>::infinity());" << EOL;
        }
        // generate log denominator for case where bounds test pass
        if (x.truncation_.has_low() || x.truncation_.has_high()) {
          generate_indent(indent_,o_);
          o_ << "else ";
        }
        if (x.truncation_.has_low() && x.truncation_.has_high()) {
          // T[L,U]: -log_diff_exp(Dist_cdf_log(U|params),Dist_cdf_log(L|Params))
          o_ << "lp_accum__.add(-log_diff_exp(";
          o_ << x.dist_.family_ << "_cdf_log(";
          generate_expression(x.truncation_.high_.expr_,o_);
          for (size_t i = 0; i < x.dist_.args_.size(); ++i) {
            o_ << ", ";
            generate_expression(x.dist_.args_[i],o_);
          }
          o_ << "), " << x.dist_.family_ << "_cdf_log(";
          generate_expression(x.truncation_.low_.expr_,o_);
          for (size_t i = 0; i < x.dist_.args_.size(); ++i) {
            o_ << ", ";
            generate_expression(x.dist_.args_[i],o_);
          }
          o_ << ")));" << EOL;
        } else if (!x.truncation_.has_low() && x.truncation_.has_high()) {
          // T[,U];  -Dist_cdf_log(U)
          o_ << "lp_accum__.add(-";
          o_ << x.dist_.family_ << "_cdf_log(";
          generate_expression(x.truncation_.high_.expr_,o_);
          for (size_t i = 0; i < x.dist_.args_.size(); ++i) {
            o_ << ", ";
            generate_expression(x.dist_.args_[i],o_);
          }
          o_ << "));" << EOL;
        } else if (x.truncation_.has_low() && !x.truncation_.has_high()) {
          // T[L,]: -Dist_ccdf_log(L)
          o_ << "lp_accum__.add(-";
          o_ << x.dist_.family_ << "_ccdf_log(";
          generate_expression(x.truncation_.low_.expr_,o_);
          for (size_t i = 0; i < x.dist_.args_.size(); ++i) {
            o_ << ", ";
            generate_expression(x.dist_.args_[i],o_);
          }
          o_ << "));" << EOL;
        }
      }
      void operator()(const increment_log_prob_statement& x) const {
        generate_indent(indent_,o_);
        o_ << "lp_accum__.add(";
        generate_expression(x.log_prob_,o_);
        o_ << ");" << EOL;
      }
      void operator()(const statements& x) const {
        bool has_local_vars = x.local_decl_.size() > 0;
        size_t indent = has_local_vars ? (indent_ + 1) : indent_;
        if (has_local_vars) {
          generate_indent(indent_,o_);
          o_ << "{" << EOL;
          generate_local_var_decls(x.local_decl_,indent,o_,
                                   is_var_,is_fun_return_);
          generate_local_var_init_nan(x.local_decl_,indent,o_,
                                      is_var_,is_fun_return_);
        }
                                 
        for (size_t i = 0; i < x.statements_.size(); ++i)
          generate_statement(x.statements_[i],indent,o_,include_sampling_,is_var_,
                             is_fun_return_);

        if (has_local_vars) {
          generate_indent(indent_,o_);
          o_ << "}" << EOL;
        }
      }
      void operator()(const print_statement& ps) const {
        generate_indent(indent_,o_);
        o_ << "if (pstream__) {" << EOL;
        for (size_t i = 0; i < ps.printables_.size(); ++i) {
          generate_indent(indent_ + 1,o_);
          o_ << "stan_print(pstream__,";
          generate_printable(ps.printables_[i],o_);
          o_ << ");" << EOL;
        }
        generate_indent(indent_ + 1,o_);
        o_ << "*pstream__ << std::endl;" << EOL;
        generate_indent(indent_,o_);
        o_ << '}' << EOL;
      }
      void operator()(const reject_statement& ps) const {
        generate_indent(indent_,o_);
        o_ << "std::stringstream errmsg_stream__;" << EOL;
        for (size_t i = 0; i < ps.printables_.size(); ++i) {
          generate_indent(indent_,o_);
          o_ << "errmsg_stream__ << ";
          generate_printable(ps.printables_[i],o_);
          o_ << ";" << EOL;
        }
        generate_indent(indent_,o_);
        o_ << "throw std::domain_error(errmsg_stream__.str());" << EOL;
      }
      void operator()(const return_statement& rs) const {
        generate_indent(indent_,o_);
        o_ << "return ";
        if (!rs.return_value_.expression_type().is_ill_formed()
            && !rs.return_value_.expression_type().is_void())
          generate_expression(rs.return_value_, o_);
        o_ << ";" << EOL;
      }
      void operator()(const for_statement& x) const {
        generate_indent(indent_,o_);
        o_ << "for (int " << x.variable_ << " = ";
        generate_expression(x.range_.low_,o_);
        o_ << "; " << x.variable_ << " <= ";
        generate_expression(x.range_.high_,o_);
        o_ << "; ++" << x.variable_ << ") {" << EOL;
        generate_statement(x.statement_, indent_ + 1, o_, include_sampling_,
                           is_var_,is_fun_return_);
        generate_indent(indent_,o_);
        o_ << "}" << EOL;
      }
      void operator()(const while_statement& x) const {
        generate_indent(indent_,o_);
        o_ << "while (as_bool(";
        generate_expression(x.condition_,o_);
        o_ << ")) {" << EOL;
        generate_statement(x.body_, indent_+1, o_, include_sampling_,
                           is_var_,is_fun_return_);
        generate_indent(indent_,o_);
        o_ << "}" << EOL;
      }
      void operator()(const conditional_statement& x) const {
        for (size_t i = 0; i < x.conditions_.size(); ++i) {
          if (i == 0) 
            generate_indent(indent_,o_);
          else
            o_ << " else ";
          o_ << "if (as_bool(";
          generate_expression(x.conditions_[i],o_);
          o_ << ")) {" << EOL;
          generate_statement(x.bodies_[i], indent_ + 1, o_, include_sampling_,
                             is_var_, is_fun_return_);
          generate_indent(indent_,o_);
          o_ << '}';
        }
        if (x.bodies_.size() > x.conditions_.size()) {
          o_ << " else {" << EOL;
          generate_statement(x.bodies_[x.bodies_.size()-1], indent_ + 1,
                             o_, include_sampling_,
                             is_var_,is_fun_return_);
          generate_indent(indent_,o_);
          o_ << '}';
        }
        o_ << EOL;
      }
      void operator()(const no_op_statement& /*x*/) const {
      }
    };

    void generate_statement(const statement& s,
                            int indent,
                            std::ostream& o,
                            bool include_sampling,
                            bool is_var,
                            bool is_fun_return) {
      statement_visgen vis(indent,include_sampling,is_var,is_fun_return, o);
      boost::apply_visitor(vis,s.statement_);
    }

    void generate_statements(const std::vector<statement>& ss,
                             int indent,
                             std::ostream& o,
                             bool include_sampling,
                             bool is_var,
                             bool is_fun_return) {
      statement_visgen vis(indent,include_sampling,is_var,is_fun_return,o);
      for (size_t i = 0; i < ss.size(); ++i)
        boost::apply_visitor(vis,ss[i].statement_);
    }


    void generate_log_prob(program const& p,
                           std::ostream& o) {


      o << EOL;
      o << INDENT << "template <bool propto__, bool jacobian__, typename T__>" << EOL;
      o << INDENT << "T__ log_prob(vector<T__>& params_r__," << EOL;
      o << INDENT << "             vector<int>& params_i__," << EOL;
      o << INDENT << "             std::ostream* pstream__ = 0) const {" << EOL2;

      // use this dummy for inits
      o << INDENT2 << "T__ DUMMY_VAR__(std::numeric_limits<double>::quiet_NaN());" << EOL;
      o << INDENT2 << "(void) DUMMY_VAR__;  // suppress unused var warning" << EOL2;

      o << INDENT2 << "T__ lp__(0.0);" << EOL;
      o << INDENT2 << "stan::math::accumulator<T__> lp_accum__;" << EOL2;

      bool is_var = true;
      bool is_fun_return = false;

      generate_comment("model parameters",2,o);
      generate_local_var_inits(p.parameter_decl_,is_var,true,o);
      o << EOL;

      generate_comment("transformed parameters",2,o);
      generate_local_var_decls(p.derived_decl_.first,2,o,is_var,is_fun_return);
      generate_init_vars(p.derived_decl_.first,2,o);

      o << EOL;
      bool include_sampling = true;
      generate_statements(p.derived_decl_.second,2,o,include_sampling,
                          is_var,is_fun_return);
      o << EOL;
      
      generate_validate_transformed_params(p.derived_decl_.first,2,o);
      o << INDENT2
        << "const char* function__ = \"validate transformed params %1%\";" 
        << EOL;
      o << INDENT2
        << "(void) function__; // dummy to suppress unused var warning" 
        << EOL;
        
      generate_validate_var_decls(p.derived_decl_.first,2,o);

      generate_comment("model body",2,o);
      generate_statement(p.statement_,2,o,include_sampling,
                         is_var,is_fun_return);
      o << EOL;
      o << INDENT2 << "lp_accum__.add(lp__);" << EOL;
      o << INDENT2 << "return lp_accum__.sum();" << EOL2;
      o << INDENT << "} // log_prob()" << EOL2;

      o << INDENT << "template <bool propto, bool jacobian, typename T_>" << EOL;
      o << INDENT << "T_ log_prob(Eigen::Matrix<T_,Eigen::Dynamic,1>& params_r," << EOL;
      o << INDENT << "           std::ostream* pstream = 0) const {" << EOL;
      o << INDENT << "  std::vector<T_> vec_params_r;" << EOL;
      o << INDENT << "  vec_params_r.reserve(params_r.size());" << EOL;
      o << INDENT << "  for (int i = 0; i < params_r.size(); ++i)" << EOL;
      o << INDENT << "    vec_params_r.push_back(params_r(i));" << EOL;
      o << INDENT << "  std::vector<int> vec_params_i;" << EOL;
      o << INDENT << "  return log_prob<propto,jacobian,T_>(vec_params_r, vec_params_i, pstream);" << EOL;
      o << INDENT << "}" << EOL2;
    }

    struct dump_member_var_visgen : public visgen {
      var_resizing_visgen var_resizer_;
      var_size_validating_visgen var_size_validator_;
      dump_member_var_visgen(std::ostream& o) 
        : visgen(o),
          var_resizer_(var_resizing_visgen(o)),
          var_size_validator_(var_size_validating_visgen(o,"data initialization")) {
      }
      void operator()(nil const& /*x*/) const { } // dummy
      void operator()(int_var_decl const& x) const {
        std::vector<expression> dims = x.dims_;
        var_size_validator_(x);
        var_resizer_(x);
        o_ << INDENT2 << "vals_i__ = context__.vals_i(\"" << x.name_ << "\");" << EOL;
        o_ << INDENT2 << "pos__ = 0;" << EOL;
        size_t indentation = 1;
        for (size_t dim_up = 0U; dim_up < dims.size(); ++dim_up) {
          size_t dim = dims.size() - dim_up - 1U;
          ++indentation;
          generate_indent(indentation,o_);
          o_ << "size_t " << x.name_ << "_limit_" << dim << "__ = ";
          generate_expression(dims[dim],o_);
          o_ << ";" << EOL;
          generate_indent(indentation,o_);
          o_ << "for (size_t i_" << dim << "__ = 0; i_" 
             << dim << "__ < " << x.name_ << "_limit_" << dim 
             << "__; ++i_" << dim << "__) {" << EOL;
        }
        generate_indent(indentation+1,o_);
        o_ << x.name_;
        for (size_t dim = 0; dim < dims.size(); ++dim)
          o_ << "[i_" << dim << "__]";
        o_ << " = vals_i__[pos__++];" << EOL;
        for (size_t dim = 0; dim < dims.size(); ++dim) {
          generate_indent(dims.size() + 1 - dim,o_);
          o_ << "}" << EOL;
        }
      }
      // minor changes to int_var_decl
      void operator()(double_var_decl const& x) const {
        std::vector<expression> dims = x.dims_;
        var_size_validator_(x);
        var_resizer_(x);
        o_ << INDENT2 << "vals_r__ = context__.vals_r(\"" << x.name_ << "\");" << EOL;
        o_ << INDENT2 << "pos__ = 0;" << EOL;
        size_t indentation = 1;
        for (size_t dim_up = 0U; dim_up < dims.size(); ++dim_up) {
          size_t dim = dims.size() - dim_up - 1U;
          ++indentation;
          generate_indent(indentation,o_);
          o_ << "size_t " << x.name_ << "_limit_" << dim << "__ = ";
          generate_expression(dims[dim],o_);
          o_ << ";" << EOL;
          generate_indent(indentation,o_);
          o_ << "for (size_t i_" << dim << "__ = 0; i_" << dim << "__ < " << x.name_ << "_limit_" << dim << "__; ++i_" << dim << "__) {" << EOL;
        }
        generate_indent(indentation+1,o_);
        o_ << x.name_;
        for (size_t dim = 0; dim < dims.size(); ++dim)
          o_ << "[i_" << dim << "__]";
        o_ << " = vals_r__[pos__++];" << EOL;
        for (size_t dim = 0; dim < dims.size(); ++dim) {
          generate_indent(dims.size() + 1 - dim,o_);
          o_ << "}" << EOL;
        }
      }
      // extra outer loop around double_var_decl
      void operator()(vector_var_decl const& x) const {
        std::vector<expression> dims = x.dims_;
        var_resizer_(x);
        var_size_validator_(x);
        o_ << INDENT2 << "vals_r__ = context__.vals_r(\"" << x.name_ << "\");" << EOL;
        o_ << INDENT2 << "pos__ = 0;" << EOL;
        o_ << INDENT2 << "size_t " << x.name_ << "_i_vec_lim__ = ";
        generate_expression(x.M_,o_);
        o_ << ";" << EOL;
        o_ << INDENT2 << "for (size_t " << "i_vec__ = 0; " << "i_vec__ < " << x.name_ << "_i_vec_lim__; ++i_vec__) {" << EOL;
        size_t indentation = 2;
        for (size_t dim_up = 0U; dim_up < dims.size(); ++dim_up) {
          size_t dim = dims.size() - dim_up - 1U;
          ++indentation;
          generate_indent(indentation,o_);
          o_ << "size_t " << x.name_ << "_limit_" << dim << "__ = ";
          generate_expression(dims[dim],o_);
          o_ << ";" << EOL;
          generate_indent(indentation,o_);
          o_ << "for (size_t i_" << dim << "__ = 0; i_" << dim << "__ < " << x.name_ << "_limit_" << dim << "__; ++i_" << dim << "__) {" << EOL;
        }
        generate_indent(indentation+1,o_);
        o_ << x.name_;
        for (size_t dim = 0; dim < dims.size(); ++dim)
          o_ << "[i_" << dim << "__]";
        o_ << "[i_vec__]";
        o_ << " = vals_r__[pos__++];" << EOL;
        for (size_t dim = 0; dim < dims.size(); ++dim) {
          generate_indent(dims.size() + 2 - dim,o_);
          o_ << "}" << EOL;
        }
        o_ << INDENT2 << "}" << EOL;
      }
      // change variable name from vector_var_decl
      void operator()(row_vector_var_decl const& x) const {
        std::vector<expression> dims = x.dims_;
        var_size_validator_(x);
        var_resizer_(x);
        o_ << INDENT2 << "vals_r__ = context__.vals_r(\"" << x.name_ << "\");" << EOL;
        o_ << INDENT2 << "pos__ = 0;" << EOL;
        o_ << INDENT2 << "size_t " << x.name_ << "_i_vec_lim__ = ";
        generate_expression(x.N_,o_);
        o_ << ";" << EOL;
        o_ << INDENT2 << "for (size_t " << "i_vec__ = 0; " << "i_vec__ < " << x.name_ << "_i_vec_lim__; ++i_vec__) {" << EOL;
        size_t indentation = 2;
        for (size_t dim_up = 0U; dim_up < dims.size(); ++dim_up) {
          size_t dim = dims.size() - dim_up - 1U;
          ++indentation;
          generate_indent(indentation,o_);
          o_ << "size_t " << x.name_ << "_limit_" << dim << "__ = ";
          generate_expression(dims[dim],o_);
          o_ << ";" << EOL;
          generate_indent(indentation,o_);
          o_ << "for (size_t i_" << dim << "__ = 0; i_" << dim << "__ < " << x.name_ << "_limit_" << dim << "__; ++i_" << dim << "__) {" << EOL;
        }
        generate_indent(indentation+1,o_);
        o_ << x.name_;
        for (size_t dim = 0; dim < dims.size(); ++dim)
          o_ << "[i_" << dim << "__]";
        o_ << "[i_vec__]";
        o_ << " = vals_r__[pos__++];" << EOL;
        for (size_t dim = 0; dim < dims.size(); ++dim) {
          generate_indent(dims.size() + 2 - dim,o_);
          o_ << "}" << EOL;
        }
        o_ << INDENT2 << "}" << EOL;
      }
      // same as simplex
      void operator()(unit_vector_var_decl const& x) const {
        std::vector<expression> dims = x.dims_;
        var_size_validator_(x);
        var_resizer_(x);
        o_ << INDENT2 << "vals_r__ = context__.vals_r(\"" << x.name_ << "\");" << EOL;
        o_ << INDENT2 << "pos__ = 0;" << EOL;
        o_ << INDENT2 << "size_t " << x.name_ << "_i_vec_lim__ = ";
        generate_expression(x.K_,o_);
        o_ << ";" << EOL;
        o_ << INDENT2 << "for (size_t " << "i_vec__ = 0; " << "i_vec__ < " << x.name_ << "_i_vec_lim__; ++i_vec__) {" << EOL;
        size_t indentation = 2;
        for (size_t dim_up = 0U; dim_up < dims.size(); ++dim_up) {
          size_t dim = dims.size() - dim_up - 1U;
          ++indentation;
          generate_indent(indentation,o_);
          o_ << "size_t " << x.name_ << "_limit_" << dim << "__ = ";
          generate_expression(dims[dim],o_);
          o_ << ";" << EOL;
          generate_indent(indentation,o_);
          o_ << "for (size_t i_" << dim << "__ = 0; i_" << dim << "__ < " << x.name_ << "_limit_" << dim << "__; ++i_" << dim << "__) {" << EOL;
        }
        generate_indent(indentation+1,o_);
        o_ << x.name_;
        for (size_t dim = 0; dim < dims.size(); ++dim)
          o_ << "[i_" << dim << "__]";
        o_ << "[i_vec__]";
        o_ << " = vals_r__[pos__++];" << EOL;
        for (size_t dim = 0; dim < dims.size(); ++dim) {
          generate_indent(dims.size() + 2 - dim,o_);
          o_ << "}" << EOL;
        }
        o_ << INDENT2 << "}" << EOL;
      }
      // diff name of dims from vector
      void operator()(simplex_var_decl const& x) const {
        std::vector<expression> dims = x.dims_;
        var_size_validator_(x);
        var_resizer_(x);
        o_ << INDENT2 << "vals_r__ = context__.vals_r(\"" << x.name_ << "\");" << EOL;
        o_ << INDENT2 << "pos__ = 0;" << EOL;
        o_ << INDENT2 << "size_t " << x.name_ << "_i_vec_lim__ = ";
        generate_expression(x.K_,o_);
        o_ << ";" << EOL;
        o_ << INDENT2 << "for (size_t " << "i_vec__ = 0; " << "i_vec__ < " << x.name_ << "_i_vec_lim__; ++i_vec__) {" << EOL;
        size_t indentation = 2;
        for (size_t dim_up = 0U; dim_up < dims.size(); ++dim_up) {
          size_t dim = dims.size() - dim_up - 1U;
          ++indentation;
          generate_indent(indentation,o_);
          o_ << "size_t " << x.name_ << "_limit_" << dim << "__ = ";
          generate_expression(dims[dim],o_);
          o_ << ";" << EOL;
          generate_indent(indentation,o_);
          o_ << "for (size_t i_" << dim << "__ = 0; i_" << dim << "__ < " << x.name_ << "_limit_" << dim << "__; ++i_" << dim << "__) {" << EOL;
        }
        generate_indent(indentation+1,o_);
        o_ << x.name_;
        for (size_t dim = 0; dim < dims.size(); ++dim)
          o_ << "[i_" << dim << "__]";
        o_ << "[i_vec__]";
        o_ << " = vals_r__[pos__++];" << EOL;
        for (size_t dim = 0; dim < dims.size(); ++dim) {
          generate_indent(dims.size() + 2 - dim,o_);
          o_ << "}" << EOL;
        }
        o_ << INDENT2 << "}" << EOL;
      }
      // same as simplex
      void operator()(ordered_var_decl const& x) const {
        std::vector<expression> dims = x.dims_;
        var_size_validator_(x);
        var_resizer_(x);
        o_ << INDENT2 << "vals_r__ = context__.vals_r(\"" << x.name_ << "\");" << EOL;
        o_ << INDENT2 << "pos__ = 0;" << EOL;
        o_ << INDENT2 << "size_t " << x.name_ << "_i_vec_lim__ = ";
        generate_expression(x.K_,o_);
        o_ << ";" << EOL;
        o_ << INDENT2 << "for (size_t " << "i_vec__ = 0; " << "i_vec__ < " << x.name_ << "_i_vec_lim__; ++i_vec__) {" << EOL;
        size_t indentation = 2;
        for (size_t dim_up = 0U; dim_up < dims.size(); ++dim_up) {
          size_t dim = dims.size() - dim_up - 1U;
          ++indentation;
          generate_indent(indentation,o_);
          o_ << "size_t " << x.name_ << "_limit_" << dim << "__ = ";
          generate_expression(dims[dim],o_);
          o_ << ";" << EOL;
          generate_indent(indentation,o_);
          o_ << "for (size_t i_" << dim << "__ = 0; i_" << dim << "__ < " << x.name_ << "_limit_" << dim << "__; ++i_" << dim << "__) {" << EOL;
        }
        generate_indent(indentation+1,o_);
        o_ << x.name_;
        for (size_t dim = 0; dim < dims.size(); ++dim)
          o_ << "[i_" << dim << "__]";
        o_ << "[i_vec__]";
        o_ << " = vals_r__[pos__++];" << EOL;
        for (size_t dim = 0; dim < dims.size(); ++dim) {
          generate_indent(dims.size() + 2 - dim,o_);
          o_ << "}" << EOL;
        }
        o_ << INDENT2 << "}" << EOL;
      }
      // same as simplex
      void operator()(positive_ordered_var_decl const& x) const {
        std::vector<expression> dims = x.dims_;
        var_size_validator_(x);
        var_resizer_(x);
        o_ << INDENT2 << "vals_r__ = context__.vals_r(\"" << x.name_ << "\");" << EOL;
        o_ << INDENT2 << "pos__ = 0;" << EOL;
        o_ << INDENT2 << "size_t " << x.name_ << "_i_vec_lim__ = ";
        generate_expression(x.K_,o_);
        o_ << ";" << EOL;
        o_ << INDENT2 << "for (size_t " << "i_vec__ = 0; " << "i_vec__ < " << x.name_ << "_i_vec_lim__; ++i_vec__) {" << EOL;
        size_t indentation = 2;
        for (size_t dim_up = 0U; dim_up < dims.size(); ++dim_up) {
          size_t dim = dims.size() - dim_up - 1U;
          ++indentation;
          generate_indent(indentation,o_);
          o_ << "size_t " << x.name_ << "_limit_" << dim << "__ = ";
          generate_expression(dims[dim],o_);
          o_ << ";" << EOL;
          generate_indent(indentation,o_);
          o_ << "for (size_t i_" << dim << "__ = 0; i_" << dim << "__ < " << x.name_ << "_limit_" << dim << "__; ++i_" << dim << "__) {" << EOL;
        }
        generate_indent(indentation+1,o_);
        o_ << x.name_;
        for (size_t dim = 0; dim < dims.size(); ++dim)
          o_ << "[i_" << dim << "__]";
        o_ << "[i_vec__]";
        o_ << " = vals_r__[pos__++];" << EOL;
        for (size_t dim = 0; dim < dims.size(); ++dim) {
          generate_indent(dims.size() + 2 - dim,o_);
          o_ << "}" << EOL;
        }
        o_ << INDENT2 << "}" << EOL;
      }
      // extra loop and different accessor vs. vector
      void operator()(matrix_var_decl const& x) const {
        std::vector<expression> dims = x.dims_;
        var_size_validator_(x);
        var_resizer_(x);
        o_ << INDENT2 << "vals_r__ = context__.vals_r(\"" << x.name_ << "\");" << EOL;
        o_ << INDENT2 << "pos__ = 0;" << EOL;
        o_ << INDENT2 << "size_t " << x.name_ << "_m_mat_lim__ = ";
        generate_expression(x.M_,o_);
        o_ << ";" << EOL;
        o_ << INDENT2 << "size_t " << x.name_ << "_n_mat_lim__ = ";
        generate_expression(x.N_,o_);
        o_ << ";" << EOL;
        o_ << INDENT2 << "for (size_t " << "n_mat__ = 0; " << "n_mat__ < " << x.name_ << "_n_mat_lim__; ++n_mat__) {" << EOL;
        o_ << INDENT3 << "for (size_t " << "m_mat__ = 0; " << "m_mat__ < " << x.name_ << "_m_mat_lim__; ++m_mat__) {" << EOL;
        size_t indentation = 3;
        for (size_t dim_up = 0U; dim_up < dims.size(); ++dim_up) {
          size_t dim = dims.size() - dim_up - 1U;
          ++indentation;
          generate_indent(indentation,o_);
          o_ << "size_t " << x.name_ << "_limit_" << dim << "__ = ";
          generate_expression(dims[dim],o_);
          o_ << ";" << EOL;
          generate_indent(indentation,o_);
          o_ << "for (size_t i_" << dim << "__ = 0; i_" << dim << "__ < " << x.name_ << "_limit_" << dim << "__; ++i_" << dim << "__) {" << EOL;
        }
        generate_indent(indentation+1,o_);
        o_ << x.name_;
        for (size_t dim = 0; dim < dims.size(); ++dim)
          o_ << "[i_" << dim << "__]";
        o_ << "(m_mat__,n_mat__)";
        o_ << " = vals_r__[pos__++];" << EOL;
        for (size_t dim = 0; dim < dims.size(); ++dim) {
          generate_indent(dims.size() + 2 - dim,o_);
          o_ << "}" << EOL;
        }
        o_ << INDENT3 << "}" << EOL;
        o_ << INDENT2 << "}" << EOL;
      }
      void operator()(corr_matrix_var_decl const& x) const {
        // FIXME: cut-and-paste of cov_matrix, very slightly different from matrix
        std::vector<expression> dims = x.dims_;
        var_size_validator_(x);
        var_resizer_(x);
        o_ << INDENT2 << "vals_r__ = context__.vals_r(\"" << x.name_ << "\");" << EOL;
        o_ << INDENT2 << "pos__ = 0;" << EOL;
        o_ << INDENT2 << "size_t " << x.name_ << "_k_mat_lim__ = ";
        generate_expression(x.K_,o_);
        o_ << ";" << EOL;
        o_ << INDENT2 << "for (size_t " << "n_mat__ = 0; " << "n_mat__ < " << x.name_ << "_k_mat_lim__; ++n_mat__) {" << EOL;
        o_ << INDENT3 << "for (size_t " << "m_mat__ = 0; " << "m_mat__ < " << x.name_ << "_k_mat_lim__; ++m_mat__) {" << EOL;
        size_t indentation = 3;
        for (size_t dim_up = 0U; dim_up < dims.size(); ++dim_up) {
          size_t dim = dims.size() - dim_up - 1U;
          ++indentation;
          generate_indent(indentation,o_);
          o_ << "size_t " << x.name_ << "_limit_" << dim << "__ = ";
          generate_expression(dims[dim],o_);
          o_ << ";" << EOL;
          generate_indent(indentation,o_);
          o_ << "for (size_t i_" << dim << "__ = 0; i_" << dim << "__ < " << x.name_ << "_limit_" << dim << "__; ++i_" << dim << "__) {" << EOL;
        }
        generate_indent(indentation+1,o_);
        o_ << x.name_;
        for (size_t dim = 0; dim < dims.size(); ++dim)
          o_ << "[i_" << dim << "__]";
        o_ << "(m_mat__,n_mat__)";
        o_ << " = vals_r__[pos__++];" << EOL;
        for (size_t dim = 0; dim < dims.size(); ++dim) {
          generate_indent(dims.size() + 2 - dim,o_);
          o_ << "}" << EOL;
        }
        o_ << INDENT3 << "}" << EOL;
        o_ << INDENT2 << "}" << EOL;
      }
      void operator()(cholesky_factor_var_decl const& x) const {
        // FIXME: cut and paste of cov_matrix
        std::vector<expression> dims = x.dims_;
        var_size_validator_(x);
        var_resizer_(x);
        o_ << INDENT2 << "vals_r__ = context__.vals_r(\"" << x.name_ << "\");" << EOL;
        o_ << INDENT2 << "pos__ = 0;" << EOL;

        o_ << INDENT2 << "size_t " << x.name_ << "_m_mat_lim__ = ";
        generate_expression(x.M_,o_);
        o_ << ";" << EOL;

        o_ << INDENT2 << "size_t " << x.name_ << "_n_mat_lim__ = ";
        generate_expression(x.N_,o_);
        o_ << ";" << EOL;

        o_ << INDENT2 << "for (size_t " << "n_mat__ = 0; " << "n_mat__ < " << x.name_ << "_n_mat_lim__; ++n_mat__) {" << EOL;
        o_ << INDENT3 << "for (size_t " << "m_mat__ = 0; " << "m_mat__ < " << x.name_ << "_m_mat_lim__; ++m_mat__) {" << EOL;

        size_t indentation = 3;
        for (size_t dim_up = 0U; dim_up < dims.size(); ++dim_up) {
          size_t dim = dims.size() - dim_up - 1U;
          ++indentation;
          generate_indent(indentation,o_);
          o_ << "size_t " << x.name_ << "_limit_" << dim << "__ = ";
          generate_expression(dims[dim],o_);
          o_ << ";" << EOL;
          generate_indent(indentation,o_);
          o_ << "for (size_t i_" << dim << "__ = 0; i_" << dim << "__ < " << x.name_ << "_limit_" << dim << "__; ++i_" << dim << "__) {"
             << EOL;
        }
        generate_indent(indentation+1,o_);
        o_ << x.name_;
        for (size_t dim = 0; dim < dims.size(); ++dim)
          o_ << "[i_" << dim << "__]";
        o_ << "(m_mat__,n_mat__)";
        o_ << " = vals_r__[pos__++];" << EOL;
        for (size_t dim = 0; dim < dims.size(); ++dim) {
          generate_indent(dims.size() + 2 - dim,o_);
          o_ << "}" << EOL;
        }

        o_ << INDENT3 << "}" << EOL;
        o_ << INDENT2 << "}" << EOL;
      }
      void operator()(cholesky_corr_var_decl const& x) const {
        // FIXME: cut and paste of cholesky_factor_var_decl
        std::vector<expression> dims = x.dims_;
        var_size_validator_(x);
        var_resizer_(x);
        o_ << INDENT2 << "vals_r__ = context__.vals_r(\"" << x.name_ << "\");" << EOL;
        o_ << INDENT2 << "pos__ = 0;" << EOL;

        o_ << INDENT2 << "size_t " << x.name_ << "_m_mat_lim__ = ";
        generate_expression(x.K_,o_);
        o_ << ";" << EOL;

        o_ << INDENT2 << "size_t " << x.name_ << "_n_mat_lim__ = ";
        generate_expression(x.K_,o_);
        o_ << ";" << EOL;

        o_ << INDENT2 << "for (size_t " << "n_mat__ = 0; " << "n_mat__ < " << x.name_ << "_n_mat_lim__; ++n_mat__) {" << EOL;
        o_ << INDENT3 << "for (size_t " << "m_mat__ = 0; " << "m_mat__ < " << x.name_ << "_m_mat_lim__; ++m_mat__) {" << EOL;

        size_t indentation = 3;
        for (size_t dim_up = 0U; dim_up < dims.size(); ++dim_up) {
          size_t dim = dims.size() - dim_up - 1U;
          ++indentation;
          generate_indent(indentation,o_);
          o_ << "size_t " << x.name_ << "_limit_" << dim << "__ = ";
          generate_expression(dims[dim],o_);
          o_ << ";" << EOL;
          generate_indent(indentation,o_);
          o_ << "for (size_t i_" << dim << "__ = 0; i_" << dim << "__ < " << x.name_ << "_limit_" << dim << "__; ++i_" << dim << "__) {"
             << EOL;
        }
        generate_indent(indentation+1,o_);
        o_ << x.name_;
        for (size_t dim = 0; dim < dims.size(); ++dim)
          o_ << "[i_" << dim << "__]";
        o_ << "(m_mat__,n_mat__)";
        o_ << " = vals_r__[pos__++];" << EOL;
        for (size_t dim = 0; dim < dims.size(); ++dim) {
          generate_indent(dims.size() + 2 - dim,o_);
          o_ << "}" << EOL;
        }

        o_ << INDENT3 << "}" << EOL;
        o_ << INDENT2 << "}" << EOL;
      }
      void operator()(cov_matrix_var_decl const& x) const {
        std::vector<expression> dims = x.dims_;
        var_size_validator_(x);
        var_resizer_(x);
        o_ << INDENT2 << "vals_r__ = context__.vals_r(\"" << x.name_ << "\");" << EOL;
        o_ << INDENT2 << "pos__ = 0;" << EOL;
        o_ << INDENT2 << "size_t " << x.name_ << "_k_mat_lim__ = ";
        generate_expression(x.K_,o_);
        o_ << ";" << EOL;
        o_ << INDENT2 << "for (size_t " << "n_mat__ = 0; " << "n_mat__ < " << x.name_ << "_k_mat_lim__; ++n_mat__) {" << EOL;
        o_ << INDENT3 << "for (size_t " << "m_mat__ = 0; " << "m_mat__ < " << x.name_ << "_k_mat_lim__; ++m_mat__) {" << EOL;
        size_t indentation = 3;
        for (size_t dim_up = 0U; dim_up < dims.size(); ++dim_up) {
          size_t dim = dims.size() - dim_up - 1U;
          ++indentation;
          generate_indent(indentation,o_);
          o_ << "size_t " << x.name_ << "_limit_" << dim << "__ = ";
          generate_expression(dims[dim],o_);
          o_ << ";" << EOL;
          generate_indent(indentation,o_);
          o_ << "for (size_t i_" << dim << "__ = 0; i_" << dim << "__ < " << x.name_ << "_limit_" << dim << "__; ++i_" << dim << "__) {" << EOL;
        }
        generate_indent(indentation+1,o_);
        o_ << x.name_;
        for (size_t dim = 0; dim < dims.size(); ++dim)
          o_ << "[i_" << dim << "__]";
        o_ << "(m_mat__,n_mat__)";
        o_ << " = vals_r__[pos__++];" << EOL;
        for (size_t dim = 0; dim < dims.size(); ++dim) {
          generate_indent(dims.size() + 2 - dim,o_);
          o_ << "}" << EOL;
        }
        o_ << INDENT3 << "}" << EOL;
        o_ << INDENT2 << "}" << EOL;
      }
    };

    void suppress_warning(const std::string& indent,
                         const std::string& var_name,
                         std::ostream& o) {
      o << indent << "(void) " 
        << var_name << ";"
        << " // dummy call to supress warning"
        << EOL;
    }

    void generate_member_var_inits(const std::vector<var_decl>& vs,
                                   std::ostream& o) {
      dump_member_var_visgen vis(o);
      for (size_t i = 0; i < vs.size(); ++i)
        boost::apply_visitor(vis, vs[i].decl_);
    }

    void generate_destructor(const std::string& model_name,
                             std::ostream& o) {
      o << EOL
        << INDENT << "~" << model_name << "() { }"
        << EOL2;
    }

    // know all data is set and range expressions only depend on data
    struct set_param_ranges_visgen : public visgen {
      set_param_ranges_visgen(std::ostream& o)
        : visgen(o) {
      }
      void operator()(const nil& /*x*/) const { }
      void operator()(const int_var_decl& x) const {
        generate_increment_i(x.dims_);
        // for loop for ranges
        for (size_t i = 0; i < x.dims_.size(); ++i) {
          generate_indent(i + 2, o_);
          o_ << "for (size_t i_" << i << "__ = 0; ";
          o_ << "i_" << i << "__ < ";
          generate_expression(x.dims_[i],o_);
          o_ << "; ++i_" << i << "__) {" << EOL;
        }
        // add range
        generate_indent(x.dims_.size() + 2,o_);
        o_ << "param_ranges_i__.push_back(std::pair<int,int>(";
        generate_expression(x.range_.low_,o_);
        o_ << ", ";
        generate_expression(x.range_.high_,o_);
        o_ << "));" << EOL;
        // close for loop
        for (size_t i = 0; i < x.dims_.size(); ++i) {
          generate_indent(x.dims_.size() + 1 - i, o_);
          o_ << "}" << EOL;
        }
      }
      void operator()(const double_var_decl& x) const {
        generate_increment(x.dims_);
      }
      void operator()(const vector_var_decl& x) const {
        generate_increment(x.M_,x.dims_);
      }
      void operator()(const row_vector_var_decl& x) const {
        generate_increment(x.N_,x.dims_);
      }
      void operator()(const matrix_var_decl& x) const {
        generate_increment(x.M_,x.N_,x.dims_);
      }
      void operator()(const unit_vector_var_decl& x) const {
        // only K-1 vals
        o_ << INDENT2 << "num_params_r__ += (";
        generate_expression(x.K_,o_);
        o_ << " - 1)";
        for (size_t i = 0; i < x.dims_.size(); ++i) {
          o_ << " * ";
          generate_expression(x.dims_[i],o_);
        }
        o_ << ";" << EOL;
      }
      void operator()(const simplex_var_decl& x) const {
        // only K-1 vals
        o_ << INDENT2 << "num_params_r__ += (";
        generate_expression(x.K_,o_);
        o_ << " - 1)";
        for (size_t i = 0; i < x.dims_.size(); ++i) {
          o_ << " * ";
          generate_expression(x.dims_[i],o_);
        }
        o_ << ";" << EOL;
      }
      void operator()(const ordered_var_decl& x) const {
        generate_increment(x.K_,x.dims_);
      }
      void operator()(const positive_ordered_var_decl& x) const {
        generate_increment(x.K_,x.dims_);
      }
      void operator()(const cholesky_factor_var_decl& x) const {
        o_ << INDENT2 << "num_params_r__ += ((";
        // N * (N + 1) / 2  +  (M - N) * M
        generate_expression(x.N_,o_);
        o_ << " * (";
        generate_expression(x.N_,o_);
        o_ << " + 1)) / 2 + (";
        generate_expression(x.M_,o_);
        o_ << " - ";
        generate_expression(x.N_,o_);
        o_ << ") * ";
        generate_expression(x.N_,o_);
        o_ << ")";
        for (size_t i = 0; i < x.dims_.size(); ++i) {
          o_ << " * ";
          generate_expression(x.dims_[i],o_);
        }
        o_ << ";" << EOL;
      }
      void operator()(const cholesky_corr_var_decl& x) const {
        // FIXME: cut and paste ofcorr_matrix_var_decl
        o_ << INDENT2 << "num_params_r__ += ((";
        generate_expression(x.K_,o_);
        o_ << " * (";
        generate_expression(x.K_,o_);
        o_ << " - 1)) / 2)";
        for (size_t i = 0; i < x.dims_.size(); ++i) {
          o_ << " * ";
          generate_expression(x.dims_[i],o_);
        }
        o_ << ";" << EOL;
      }
      void operator()(const cov_matrix_var_decl& x) const {
        // (K * (K - 1))/2 + K  ?? define fun(K) = ??
        o_ << INDENT2 << "num_params_r__ += ((";
        generate_expression(x.K_,o_);
        o_ << " * (";
        generate_expression(x.K_,o_);
        o_ << " - 1)) / 2 + ";
        generate_expression(x.K_,o_);
        o_ << ")";
        for (size_t i = 0; i < x.dims_.size(); ++i) {
          o_ << " * ";
          generate_expression(x.dims_[i],o_);
        }
        o_ << ";" << EOL;
      }
      void operator()(const corr_matrix_var_decl& x) const {
        o_ << INDENT2 << "num_params_r__ += ((";
        generate_expression(x.K_,o_);
        o_ << " * (";
        generate_expression(x.K_,o_);
        o_ << " - 1)) / 2)";
        for (size_t i = 0; i < x.dims_.size(); ++i) {
          o_ << " * ";
          generate_expression(x.dims_[i],o_);
        }
        o_ << ";" << EOL;
      }
      // cut-and-paste from next for r
      void generate_increment_i(std::vector<expression> dims) const {
        if (dims.size() == 0) { 
          o_ << INDENT2 << "++num_params_i__;" << EOL;
          return;
        }
        o_ << INDENT2 << "num_params_r__ += ";
        for (size_t i = 0; i < dims.size(); ++i) {
          if (i > 0) o_ << " * ";
          generate_expression(dims[i],o_);
        }
        o_ << ";" << EOL;
      }
      void generate_increment(std::vector<expression> dims) const {
        if (dims.size() == 0) { 
          o_ << INDENT2 << "++num_params_r__;" << EOL;
          return;
        }
        o_ << INDENT2 << "num_params_r__ += ";
        for (size_t i = 0; i < dims.size(); ++i) {
          if (i > 0) o_ << " * ";
          generate_expression(dims[i],o_);
        }
        o_ << ";" << EOL;
      }
      void generate_increment(expression K, 
                              std::vector<expression> dims) const {
        o_ << INDENT2 << "num_params_r__ += ";
        generate_expression(K,o_);
        for (size_t i = 0; i < dims.size(); ++i) {
          o_ << " * ";
          generate_expression(dims[i],o_);
        }
        o_ << ";" << EOL;

      }
      void generate_increment(expression M, expression N, 
                              std::vector<expression> dims) const {
        o_ << INDENT2 << "num_params_r__ += ";
        generate_expression(M,o_);
        o_ << " * ";
        generate_expression(N,o_);
        for (size_t i = 0; i < dims.size(); ++i) {
          o_ << " * ";
          generate_expression(dims[i],o_);
        }
        o_ << ";" << EOL;
      }
    };

    void generate_set_param_ranges(const std::vector<var_decl>& var_decls,
                                   std::ostream& o) {
      // o << EOL;
      // o << INDENT << "void set_param_ranges() {" << EOL;
      o << INDENT2 << "num_params_r__ = 0U;" << EOL;
      o << INDENT2 << "param_ranges_i__.clear();" << EOL;
      set_param_ranges_visgen vis(o);
      for (size_t i = 0; i < var_decls.size(); ++i)
        boost::apply_visitor(vis,var_decls[i].decl_);
      // o << INDENT << "}" << EOL;
    }

    void generate_constructor(const program& prog,
                              const std::string& model_name,
                              std::ostream& o) {
      o << INDENT << model_name << "(stan::io::var_context& context__," << EOL;
      o << INDENT << "    std::ostream* pstream__ = 0)"
        << EOL;
      o << INDENT2 << ": prob_grad(0) {"
        << EOL; // resize 0 with var_resizing
      o << INDENT2 << "static const char* function__ = \"" 
        << model_name << "_namespace::" << model_name << "(%1%)\";" << EOL;
      suppress_warning(INDENT2, "function__", o);
      o << INDENT2 << "size_t pos__;" << EOL;
      suppress_warning(INDENT2, "pos__", o);
      o << INDENT2 << "std::vector<int> vals_i__;" << EOL;
      o << INDENT2 << "std::vector<double> vals_r__;" << EOL;

      generate_member_var_inits(prog.data_decl_,o);

      o << EOL;
      generate_comment("validate data",2,o);
      generate_validate_var_decls(prog.data_decl_,2,o);

      generate_var_resizing(prog.derived_data_decl_.first, o);
      o << EOL;
      bool include_sampling = false;
      bool is_var = false;
      bool is_fun_return = false;
      for (size_t i = 0; i < prog.derived_data_decl_.second.size(); ++i)
        generate_statement(prog.derived_data_decl_.second[i],
                           2,o,include_sampling,is_var,is_fun_return);

      o << EOL;
      generate_comment("validate transformed data",2,o);
      generate_validate_var_decls(prog.derived_data_decl_.first,2,o);

      o << EOL;
      generate_comment("set parameter ranges",2,o);
      generate_set_param_ranges(prog.parameter_decl_,o);
      // o << EOL << INDENT2 << "set_param_ranges();" << EOL;

      o << INDENT << "}" << EOL;
    }

    struct generate_init_visgen : public visgen {
      var_size_validating_visgen var_size_validator_;
      generate_init_visgen(std::ostream& o) 
        : visgen(o),
          var_size_validator_(o,"initialization") {
      }
      void operator()(nil const& /*x*/) const { } // dummy
      void operator()(int_var_decl const& x) const {
        generate_check_int(x.name_,x.dims_.size());
        var_size_validator_(x);
        generate_declaration(x.name_,"int",x.dims_);
        generate_buffer_loop("i",x.name_, x.dims_);
        generate_write_loop("integer(",x.name_,x.dims_);
      }
      template <typename D>
      std::string function_args(const std::string& fun_prefix,
                                const D& x) const {
        std::stringstream ss;
        ss << fun_prefix;
        if (has_lub(x)) {
          ss << "_lub_unconstrain(";
          generate_expression(x.range_.low_.expr_,ss);
          ss << ',';
          generate_expression(x.range_.high_.expr_,ss);
          ss << ',';
        } else if (has_lb(x)) {
          ss << "_lb_unconstrain(";
          generate_expression(x.range_.low_.expr_,ss);
          ss << ',';
        } else if (has_ub(x)) {
          ss << "_ub_unconstrain(";
          generate_expression(x.range_.high_.expr_,ss);
          ss << ',';
        } else {
          ss << "_unconstrain(";
        }
        return ss.str();
      }

      void operator()(double_var_decl const& x) const {
        generate_check_double(x.name_,x.dims_.size());
        var_size_validator_(x);
        generate_declaration(x.name_,"double",x.dims_);
        generate_buffer_loop("r",x.name_,x.dims_);
        generate_write_loop(function_args("scalar",x), 
                            x.name_, x.dims_);
      }
      void operator()(vector_var_decl const& x) const {
        generate_check_double(x.name_,x.dims_.size() + 1);
        var_size_validator_(x);
        generate_declaration(x.name_,"vector_d",x.dims_,x.M_);
        generate_buffer_loop("r",x.name_,x.dims_,x.M_);
        generate_write_loop(function_args("vector",x),
                            x.name_,x.dims_);
      }
      void operator()(row_vector_var_decl const& x) const {
        generate_check_double(x.name_,x.dims_.size() + 1);
        var_size_validator_(x);
        generate_declaration(x.name_,"row_vector_d",x.dims_,x.N_);
        generate_buffer_loop("r",x.name_,x.dims_,x.N_);
        generate_write_loop(function_args("row_vector",x),
                            x.name_,x.dims_);
      }
      void operator()(matrix_var_decl const& x) const {
        generate_check_double(x.name_,x.dims_.size() + 2);
        var_size_validator_(x);
        generate_declaration(x.name_,"matrix_d",x.dims_,x.M_,x.N_);
        generate_buffer_loop("r",x.name_,x.dims_,x.M_,x.N_);
        generate_write_loop(function_args("matrix",x),
                            x.name_,x.dims_);
      }
      void operator()(unit_vector_var_decl const& x) const {
        generate_check_double(x.name_,x.dims_.size() + 1);
        var_size_validator_(x);
        generate_declaration(x.name_,"vector_d",x.dims_,x.K_);
        generate_buffer_loop("r",x.name_,x.dims_,x.K_);
        generate_write_loop("unit_vector_unconstrain(",x.name_,x.dims_);
      }
      void operator()(simplex_var_decl const& x) const {
        generate_check_double(x.name_,x.dims_.size() + 1);
        var_size_validator_(x);
        generate_declaration(x.name_,"vector_d",x.dims_,x.K_);
        generate_buffer_loop("r",x.name_,x.dims_,x.K_);
        generate_write_loop("simplex_unconstrain(",x.name_,x.dims_);
      }
      void operator()(ordered_var_decl const& x) const {
        generate_check_double(x.name_,x.dims_.size() + 1);
        var_size_validator_(x);
        generate_declaration(x.name_,"vector_d",x.dims_,x.K_);
        generate_buffer_loop("r",x.name_,x.dims_,x.K_);
        generate_write_loop("ordered_unconstrain(",x.name_,x.dims_);
      }
      void operator()(positive_ordered_var_decl const& x) const {
        generate_check_double(x.name_,x.dims_.size() + 1);
        var_size_validator_(x);
        generate_declaration(x.name_,"vector_d",x.dims_,x.K_);
        generate_buffer_loop("r",x.name_,x.dims_,x.K_);
        generate_write_loop("positive_ordered_unconstrain(",x.name_,x.dims_);
      }
      void operator()(cholesky_factor_var_decl const& x) const {
        generate_check_double(x.name_,x.dims_.size() + 2);
        var_size_validator_(x);
        generate_declaration(x.name_,"matrix_d",x.dims_,x.M_,x.N_);
        generate_buffer_loop("r",x.name_,x.dims_,x.M_,x.N_);
        generate_write_loop("cholesky_factor_unconstrain(",x.name_,x.dims_);
      }
      void operator()(cholesky_corr_var_decl const& x) const {
        generate_check_double(x.name_,x.dims_.size() + 2);
        var_size_validator_(x);
        generate_declaration(x.name_,"matrix_d",x.dims_,x.K_,x.K_);
        generate_buffer_loop("r",x.name_,x.dims_,x.K_,x.K_);
        generate_write_loop("cholesky_corr_unconstrain(",x.name_,x.dims_);
      }
      void operator()(cov_matrix_var_decl const& x) const {
        generate_check_double(x.name_,x.dims_.size() + 2);
        var_size_validator_(x);
        generate_declaration(x.name_,"matrix_d",x.dims_,x.K_,x.K_);
        generate_buffer_loop("r",x.name_,x.dims_,x.K_,x.K_);
        generate_write_loop("cov_matrix_unconstrain(",x.name_,x.dims_);
      }
      void operator()(corr_matrix_var_decl const& x) const {
        generate_check_double(x.name_,x.dims_.size() + 2);
        var_size_validator_(x);
        generate_declaration(x.name_,"matrix_d",x.dims_,x.K_,x.K_);
        generate_buffer_loop("r",x.name_,x.dims_,x.K_,x.K_);
        generate_write_loop("corr_matrix_unconstrain(",x.name_,x.dims_);
      }
      void generate_write_loop(const std::string& write_method_name,
                               const std::string& var_name,
                               const std::vector<expression>& dims) const {
        generate_dims_loop_fwd(dims);
        o_ << "try { writer__." << write_method_name;
        generate_name_dims(var_name,dims.size());
        o_ << "); } catch (const std::exception& e) { "
              " throw std::runtime_error(std::string(\"Error transforming variable "
           << var_name << ": \") + e.what()); }" << EOL;
      }
      void generate_name_dims(const std::string name, 
                              size_t num_dims) const {
        o_ << name;
        for (size_t i = 0; i < num_dims; ++i)
          o_ << "[i" << i << "__]";
      }
      void generate_declaration(const std::string& name,
                                const std::string& base_type,
                                const std::vector<expression>& dims,
                                const expression& type_arg1 = expression(),
                                const expression& type_arg2 = expression()) const {
        o_ << INDENT2;
        generate_type(base_type,dims,dims.size(),o_);
        o_ << ' ' << name;

        generate_initializer(o_,base_type,dims,type_arg1,type_arg2);
      }
      void generate_indent_num_dims(size_t base_indent,
                                    const std::vector<expression>& dims, 
                                    const expression& dim1,
                                    const expression& dim2) const {
        generate_indent(dims.size() + base_indent,o_);
        if (!is_nil(dim1)) o_ << INDENT;
        if (!is_nil(dim2)) o_ << INDENT;
      }
      void generate_buffer_loop(const std::string& base_type,
                                const std::string& name,
                                const std::vector<expression>& dims, 
                                const expression& dim1 = expression(),
                                const expression& dim2 = expression(), 
                                int indent = 2U) const {
        size_t size = dims.size();
        bool is_matrix = !is_nil(dim1) && !is_nil(dim2);
        bool is_vector = !is_nil(dim1) && is_nil(dim2);
        int extra_indent = is_matrix ? 2U : is_vector ? 1U : 0U;
        if (is_matrix) {
          generate_indent(indent,o_);
          o_ << "for (int j2__ = 0U; j2__ < ";
          generate_expression(dim2.expr_,o_);
          o_ << "; ++j2__)" << EOL;

          generate_indent(indent+1,o_);
          o_ << "for (int j1__ = 0U; j1__ < ";
          generate_expression(dim1.expr_,o_);
          o_ << "; ++j1__)" << EOL;
        } else if (is_vector) {
          generate_indent(indent,o_);
          o_ << "for (int j1__ = 0U; j1__ < ";
          generate_expression(dim1.expr_,o_);
          o_ << "; ++j1__)" << EOL;
        }
        for (size_t i = 0; i < size; ++i) {
          size_t idx = size - i - 1;
          generate_indent(i + indent + extra_indent, o_);
          o_ << "for (int i" << idx << "__ = 0U; i" << idx << "__ < ";
          generate_expression(dims[idx].expr_,o_);
          o_ << "; ++i" << idx << "__)" << EOL;
        }
        generate_indent_num_dims(2U,dims,dim1,dim2);
        o_ << name; 
        for (size_t i = 0; i < dims.size(); ++i)
          o_ << "[i" << i << "__]";
        if (is_matrix) 
          o_ << "(j1__,j2__)";
        else if (is_vector)
          o_ << "(j1__)";
        o_ << " = vals_" << base_type << "__[pos__++];" << EOL;
      }
      void generate_dims_loop_fwd(const std::vector<expression>& dims, 
                                  int indent = 2U) const {
        size_t size = dims.size();
        for (size_t i = 0; i < size; ++i) {
          generate_indent(i + indent, o_);
          o_ << "for (int i" << i << "__ = 0U; i" << i << "__ < ";
          generate_expression(dims[i].expr_,o_);
          o_ << "; ++i" << i << "__)" << EOL;
        }
        generate_indent(2U + dims.size(),o_);
      }
      void generate_check_int(const std::string& name, size_t /*n*/) const {
        o_ << EOL << INDENT2
           << "if (!(context__.contains_i(\"" << name << "\")))"
           << EOL << INDENT3
           << "throw std::runtime_error(\"variable " << name << " missing\");" << EOL;
        o_ << INDENT2 << "vals_i__ = context__.vals_i(\"" << name << "\");" << EOL;
        o_ << INDENT2 << "pos__ = 0U;" << EOL;
      }
      void generate_check_double(const std::string& name, size_t /*n*/) const {
        o_ << EOL << INDENT2
           << "if (!(context__.contains_r(\"" << name << "\")))"
           << EOL << INDENT3
           << "throw std::runtime_error(\"variable " << name << " missing\");" << EOL;
        o_ << INDENT2 << "vals_r__ = context__.vals_r(\"" << name << "\");" << EOL;
        o_ << INDENT2 << "pos__ = 0U;" << EOL;
      }
    };
    

    void generate_init_method(const std::vector<var_decl>& vs,
                              std::ostream& o) {
      o << EOL;
      o << INDENT << "void transform_inits(const stan::io::var_context& context__," << EOL;
      o << INDENT << "                     std::vector<int>& params_i__," << EOL;
      o << INDENT << "                     std::vector<double>& params_r__) const {" << EOL;
      o << INDENT2 << "stan::io::writer<double> writer__(params_r__,params_i__);" << EOL;
      o << INDENT2 << "size_t pos__;" << EOL;
      o << INDENT2 << "(void) pos__; // dummy call to supress warning" << EOL;
      o << INDENT2 << "std::vector<double> vals_r__;" << EOL;
      o << INDENT2 << "std::vector<int> vals_i__;" << EOL;
      o << EOL;
      generate_init_visgen vis(o);
      for (size_t i = 0; i < vs.size(); ++i)
        boost::apply_visitor(vis, vs[i].decl_);

      o << INDENT2 << "params_r__ = writer__.data_r();" << EOL;
      o << INDENT2 << "params_i__ = writer__.data_i();" << EOL;
      o << INDENT << "}" << EOL2;

      o << INDENT << "void transform_inits(const stan::io::var_context& context," << EOL;
      o << INDENT << "                     Eigen::Matrix<double,Eigen::Dynamic,1>& params_r) const {" << EOL;
      o << INDENT << "  std::vector<double> params_r_vec;" << EOL;
      o << INDENT << "  std::vector<int> params_i_vec;" << EOL;
      o << INDENT << "  transform_inits(context, params_i_vec, params_r_vec);" << EOL;
      o << INDENT << "  params_r.resize(params_r_vec.size());" << EOL;
      o << INDENT << "  for (int i = 0; i < params_r.size(); ++i)" << EOL;
      o << INDENT << "    params_r(i) = params_r_vec[i];" << EOL;
      o << INDENT << "}" << EOL2;
    }

    // see write_csv_visgen for similar structure
    struct write_dims_visgen : public visgen {
      write_dims_visgen(std::ostream& o)
        : visgen(o) {
      }
      void operator()(const nil& /*x*/) const  { }
      void operator()(const int_var_decl& x) const {
        generate_dims_array(EMPTY_EXP_VECTOR,x.dims_);
      }
      void operator()(const double_var_decl& x) const {
        generate_dims_array(EMPTY_EXP_VECTOR,x.dims_);
      }
      void operator()(const vector_var_decl& x) const {
        std::vector<expression> matrix_args;
        matrix_args.push_back(x.M_);
        generate_dims_array(matrix_args,x.dims_);
      }
      void operator()(const row_vector_var_decl& x) const {
        std::vector<expression> matrix_args;
        matrix_args.push_back(x.N_);
        generate_dims_array(matrix_args,x.dims_);
      }
      void operator()(const matrix_var_decl& x) const {
        std::vector<expression> matrix_args;
        matrix_args.push_back(x.M_);
        matrix_args.push_back(x.N_);
        generate_dims_array(matrix_args,x.dims_);
      }
      void operator()(const unit_vector_var_decl& x) const {
        std::vector<expression> matrix_args;
        matrix_args.push_back(x.K_);
        generate_dims_array(matrix_args,x.dims_);
      }
      void operator()(const simplex_var_decl& x) const {
        std::vector<expression> matrix_args;
        matrix_args.push_back(x.K_);
        generate_dims_array(matrix_args,x.dims_);
      }
      void operator()(const ordered_var_decl& x) const {
        std::vector<expression> matrix_args;
        matrix_args.push_back(x.K_);
        generate_dims_array(matrix_args,x.dims_);
      }
      void operator()(const positive_ordered_var_decl& x) const {
        std::vector<expression> matrix_args;
        matrix_args.push_back(x.K_);
        generate_dims_array(matrix_args,x.dims_);
      }
      void operator()(const cholesky_factor_var_decl& x) const {
        std::vector<expression> matrix_args;
        matrix_args.push_back(x.M_);
        matrix_args.push_back(x.N_);
        generate_dims_array(matrix_args,x.dims_);
      }
      void operator()(const cholesky_corr_var_decl& x) const {
        std::vector<expression> matrix_args;
        matrix_args.push_back(x.K_);
        matrix_args.push_back(x.K_);
        generate_dims_array(matrix_args,x.dims_);
      }
      void operator()(const cov_matrix_var_decl& x) const {
        std::vector<expression> matrix_args;
        matrix_args.push_back(x.K_);
        matrix_args.push_back(x.K_);
        generate_dims_array(matrix_args,x.dims_);
      }
      void operator()(const corr_matrix_var_decl& x) const {
        std::vector<expression> matrix_args;
        matrix_args.push_back(x.K_);
        matrix_args.push_back(x.K_);
        generate_dims_array(matrix_args,x.dims_);
      }
      void 
      generate_dims_array(const std::vector<expression>& matrix_dims_exprs, 
                          const std::vector<expression>& array_dims_exprs) 
        const {

        o_ << INDENT2 << "dims__.resize(0);" << EOL;
        for (size_t i = 0; i < array_dims_exprs.size(); ++i) {
          o_ << INDENT2 << "dims__.push_back(";
          generate_expression(array_dims_exprs[i].expr_, o_);
          o_ << ");" << EOL;
        }
        // cut and paste above with matrix_dims_exprs
        for (size_t i = 0; i < matrix_dims_exprs.size(); ++i) {
          o_ << INDENT2 << "dims__.push_back(";
          generate_expression(matrix_dims_exprs[i].expr_, o_);
          o_ << ");" << EOL;
        }
        o_ << INDENT2 << "dimss__.push_back(dims__);" << EOL;
      }

    };

    void generate_dims_method(const program& prog,
                              std::ostream& o) {
      write_dims_visgen vis(o);
      o << EOL << INDENT 
        << "void get_dims(std::vector<std::vector<size_t> >& dimss__) const {" 
        << EOL;

      o << INDENT2 << "dimss__.resize(0);" << EOL;
      o << INDENT2 << "std::vector<size_t> dims__;" << EOL;

      // parameters
      for (size_t i = 0; i < prog.parameter_decl_.size(); ++i) {
        boost::apply_visitor(vis,prog.parameter_decl_[i].decl_);
      }
      // transformed parameters
      for (size_t i = 0; i < prog.derived_decl_.first.size(); ++i) {
        boost::apply_visitor(vis,prog.derived_decl_.first[i].decl_);
      }
      // generated quantities
      for (size_t i = 0; i < prog.generated_decl_.first.size(); ++i) {
        boost::apply_visitor(vis,prog.generated_decl_.first[i].decl_);
      }
      o << INDENT << "}" << EOL2;
    }



    // see write_csv_visgen for similar structure
    struct write_param_names_visgen : public visgen {
      write_param_names_visgen(std::ostream& o)
        : visgen(o) {
      }
      void operator()(const nil& /*x*/) const  { }
      void operator()(const int_var_decl& x) const {
        generate_param_names(x.name_);
      }
      void operator()(const double_var_decl& x) const {
        generate_param_names(x.name_);
      }
      void operator()(const vector_var_decl& x) const {
        generate_param_names(x.name_);
      }
      void operator()(const row_vector_var_decl& x) const {
        generate_param_names(x.name_);
      }
      void operator()(const matrix_var_decl& x) const {
        generate_param_names(x.name_);
      }
      void operator()(const unit_vector_var_decl& x) const {
        generate_param_names(x.name_);
      }
      void operator()(const simplex_var_decl& x) const {
        generate_param_names(x.name_);
      }
      void operator()(const ordered_var_decl& x) const {
        generate_param_names(x.name_);
      }
      void operator()(const positive_ordered_var_decl& x) const {
        generate_param_names(x.name_);
      }
      void operator()(const cholesky_factor_var_decl& x) const {
        generate_param_names(x.name_);
      }
      void operator()(const cholesky_corr_var_decl& x) const {
        generate_param_names(x.name_);
      }
      void operator()(const cov_matrix_var_decl& x) const {
        generate_param_names(x.name_);
      }
      void operator()(const corr_matrix_var_decl& x) const {
        generate_param_names(x.name_);
      }
      void 
      generate_param_names(const std::string& name) const {
        o_ << INDENT2 
           << "names__.push_back(\"" << name << "\");"
           << EOL;
      }
    };


    void generate_param_names_method(const program& prog,
                                          std::ostream& o) {
      write_param_names_visgen vis(o);
      o << EOL << INDENT
        << "void get_param_names(std::vector<std::string>& names__) const {"
        << EOL;

      o << INDENT2
        << "names__.resize(0);"
        << EOL;
      
      // parameters
      for (size_t i = 0; i < prog.parameter_decl_.size(); ++i) {
        boost::apply_visitor(vis,prog.parameter_decl_[i].decl_);
      }
      // transformed parameters
      for (size_t i = 0; i < prog.derived_decl_.first.size(); ++i) {
        boost::apply_visitor(vis,prog.derived_decl_.first[i].decl_);
      }
      // generated quantities
      for (size_t i = 0; i < prog.generated_decl_.first.size(); ++i) {
        boost::apply_visitor(vis,prog.generated_decl_.first[i].decl_);
      }

      o << INDENT << "}" << EOL2;
    }



    // see write_csv_visgen for similar structure
    struct write_csv_header_visgen : public visgen {
      write_csv_header_visgen(std::ostream& o)
        : visgen(o) {
      }
      void operator()(const nil& /*x*/) const  { }
      void operator()(const int_var_decl& x) const {
        generate_csv_header_array(EMPTY_EXP_VECTOR,x.name_,x.dims_);
      }
      void operator()(const double_var_decl& x) const {
        generate_csv_header_array(EMPTY_EXP_VECTOR,x.name_,x.dims_);
      }
      void operator()(const vector_var_decl& x) const {
        std::vector<expression> matrix_args;
        matrix_args.push_back(x.M_);
        generate_csv_header_array(matrix_args,x.name_,x.dims_);
      }
      void operator()(const row_vector_var_decl& x) const {
        std::vector<expression> matrix_args;
        matrix_args.push_back(x.N_);
        generate_csv_header_array(matrix_args,x.name_,x.dims_);
      }
      void operator()(const matrix_var_decl& x) const {
        std::vector<expression> matrix_args;
        matrix_args.push_back(x.M_);
        matrix_args.push_back(x.N_);
        generate_csv_header_array(matrix_args,x.name_,x.dims_);
      }
      void operator()(const unit_vector_var_decl& x) const {
        std::vector<expression> matrix_args;
        matrix_args.push_back(x.K_);
        generate_csv_header_array(matrix_args,x.name_,x.dims_);
      }
      void operator()(const simplex_var_decl& x) const {
        std::vector<expression> matrix_args;
        matrix_args.push_back(x.K_);
        generate_csv_header_array(matrix_args,x.name_,x.dims_);
      }
      void operator()(const ordered_var_decl& x) const {
        std::vector<expression> matrix_args;
        matrix_args.push_back(x.K_);
        generate_csv_header_array(matrix_args,x.name_,x.dims_);
      }
      void operator()(const positive_ordered_var_decl& x) const {
        std::vector<expression> matrix_args;
        matrix_args.push_back(x.K_);
        generate_csv_header_array(matrix_args,x.name_,x.dims_);
      }
      void operator()(const cholesky_factor_var_decl& x) const {
        std::vector<expression> matrix_args;
        matrix_args.push_back(x.M_);
        matrix_args.push_back(x.N_);
        generate_csv_header_array(matrix_args,x.name_,x.dims_);
      }
      void operator()(const cholesky_corr_var_decl& x) const {
        std::vector<expression> matrix_args;
        matrix_args.push_back(x.K_);
        matrix_args.push_back(x.K_);
        generate_csv_header_array(matrix_args,x.name_,x.dims_);
      }
      void operator()(const cov_matrix_var_decl& x) const {
        std::vector<expression> matrix_args;
        matrix_args.push_back(x.K_);
        matrix_args.push_back(x.K_);
        generate_csv_header_array(matrix_args,x.name_,x.dims_);
      }
      void operator()(const corr_matrix_var_decl& x) const {
        std::vector<expression> matrix_args;
        matrix_args.push_back(x.K_);
        matrix_args.push_back(x.K_);
        generate_csv_header_array(matrix_args,x.name_,x.dims_);
      }
      void 
      generate_csv_header_array(const std::vector<expression>& matrix_dims, 
                                const std::string& name,
                                const std::vector<expression>& dims) const {

        // begin for loop dims
        std::vector<expression> combo_dims(dims);
        for (size_t i = 0; i < matrix_dims.size(); ++i)
          combo_dims.push_back(matrix_dims[i]);

        for (size_t i = combo_dims.size(); i-- > 0; ) {
          generate_indent(1 + combo_dims.size() - i,o_);
          o_ << "for (int k_" << i << "__ = 1;"
             << " k_" << i << "__ <= ";
          generate_expression(combo_dims[i].expr_,o_);
          o_ << "; ++k_" << i << "__) {" << EOL; // begin (1)
        }

        // variable + indices
        generate_indent(2 + combo_dims.size(),o_);
        o_ << "writer__.comma();" << EOL;  // only writes comma after first call

        generate_indent(2 + combo_dims.size(),o_);
        o_ << "o__ << \"" << name << '"';
        for (size_t i = 0; i < combo_dims.size(); ++i)
          o_ << " << '.' << k_" << i << "__";
        o_ << ';' << EOL;

        // end for loop dims
        for (size_t i = 0; i < combo_dims.size(); ++i) {
          generate_indent(1 + combo_dims.size() - i,o_);
          o_ << "}" << EOL; // end (1)
        }
      }
      // void 
      // generate_csv_header_array(const std::vector<expression>& matrix_dims, 
      //                                const std::string& name,
      //                                const std::vector<expression>& dims) const {

      //   // begin for loop dims
      //   std::vector<expression> combo_dims(dims);
      //   for (size_t i = 0; i < matrix_dims.size(); ++i)
      //     combo_dims.push_back(matrix_dims[i]);

      //   for (size_t i = 0; i < combo_dims.size(); ++i) {
      //     generate_indent(2 + i,o_);
      //     o_ << "for (int k_" << i << "__ = 1;"
      //        << " k_" << i << "__ <= ";
      //     generate_expression(combo_dims[i].expr_,o_);
      //     o_ << "; ++k_" << i << "__) {" << EOL; // begin (1)
      //   }

      //   // variable + indices
      //   generate_indent(2 + combo_dims.size(),o_);
      //   o_ << "writer__.comma();" << EOL;  // only writes comma after first call

      //   generate_indent(2 + combo_dims.size(),o_);
      //   o_ << "o__ << \"" << name << '"';
      //   for (size_t i = 0; i < combo_dims.size(); ++i)
      //     o_ << " << '.' << k_" << i << "__";
      //   o_ << ';' << EOL;

      //   // end for loop dims
      //   for (size_t i = 0; i < combo_dims.size(); ++i) {
      //     generate_indent(1 + combo_dims.size() - i,o_);
      //     o_ << "}" << EOL; // end (1)
      //   }
      // }
    };


    void generate_write_csv_header_method(const program& prog,
                                          std::ostream& o) {
      write_csv_header_visgen vis(o);
      o << EOL << INDENT << "void write_csv_header(std::ostream& o__) const {" << EOL;
      o << INDENT2 << "stan::io::csv_writer writer__(o__);" << EOL;

      // parameters
      for (size_t i = 0; i < prog.parameter_decl_.size(); ++i) {
        boost::apply_visitor(vis,prog.parameter_decl_[i].decl_);
      }
      // transformed parameters
      for (size_t i = 0; i < prog.derived_decl_.first.size(); ++i) {
        boost::apply_visitor(vis,prog.derived_decl_.first[i].decl_);
      }
      // generated quantities
      for (size_t i = 0; i < prog.generated_decl_.first.size(); ++i) {
        boost::apply_visitor(vis,prog.generated_decl_.first[i].decl_);
      }
      o << INDENT2 << "writer__.newline();" << EOL;
      o << INDENT << "}" << EOL2;
    }

    // see write_csv_visgen for similar structure
    struct constrained_param_names_visgen : public visgen {
      constrained_param_names_visgen(std::ostream& o)
        : visgen(o) {
      }
      void operator()(const nil& /*x*/) const  { }
      void operator()(const int_var_decl& x) const {
        generate_param_names_array(EMPTY_EXP_VECTOR,x.name_,x.dims_);
      }
      void operator()(const double_var_decl& x) const {
        generate_param_names_array(EMPTY_EXP_VECTOR,x.name_,x.dims_);
      }
      void operator()(const vector_var_decl& x) const {
        std::vector<expression> matrix_args;
        matrix_args.push_back(x.M_);
        generate_param_names_array(matrix_args,x.name_,x.dims_);
      }
      void operator()(const row_vector_var_decl& x) const {
        std::vector<expression> matrix_args;
        matrix_args.push_back(x.N_);
        generate_param_names_array(matrix_args,x.name_,x.dims_);
      }
      void operator()(const matrix_var_decl& x) const {
        std::vector<expression> matrix_args;
        matrix_args.push_back(x.M_);
        matrix_args.push_back(x.N_);
        generate_param_names_array(matrix_args,x.name_,x.dims_);
      }
      void operator()(const unit_vector_var_decl& x) const {
        std::vector<expression> matrix_args;
        matrix_args.push_back(x.K_);
        generate_param_names_array(matrix_args,x.name_,x.dims_);
      }
      void operator()(const simplex_var_decl& x) const {
        std::vector<expression> matrix_args;
        matrix_args.push_back(x.K_);
        generate_param_names_array(matrix_args,x.name_,x.dims_);
      }
      void operator()(const ordered_var_decl& x) const {
        std::vector<expression> matrix_args;
        matrix_args.push_back(x.K_);
        generate_param_names_array(matrix_args,x.name_,x.dims_);
      }
      void operator()(const positive_ordered_var_decl& x) const {
        std::vector<expression> matrix_args;
        matrix_args.push_back(x.K_);
        generate_param_names_array(matrix_args,x.name_,x.dims_);
      }
      void operator()(const cholesky_factor_var_decl& x) const {
        std::vector<expression> matrix_args;
        matrix_args.push_back(x.M_);
        matrix_args.push_back(x.N_);
        generate_param_names_array(matrix_args,x.name_,x.dims_);
      }
      void operator()(const cholesky_corr_var_decl& x) const {
        std::vector<expression> matrix_args;
        matrix_args.push_back(x.K_);
        matrix_args.push_back(x.K_);
        generate_param_names_array(matrix_args,x.name_,x.dims_);
      }
      void operator()(const cov_matrix_var_decl& x) const {
        std::vector<expression> matrix_args;
        matrix_args.push_back(x.K_);
        matrix_args.push_back(x.K_);
        generate_param_names_array(matrix_args,x.name_,x.dims_);
      }
      void operator()(const corr_matrix_var_decl& x) const {
        std::vector<expression> matrix_args;
        matrix_args.push_back(x.K_);
        matrix_args.push_back(x.K_);
        generate_param_names_array(matrix_args,x.name_,x.dims_);
      }
      void 
      generate_param_names_array(const std::vector<expression>& matrix_dims, 
                                 const std::string& name,
                                 const std::vector<expression>& dims) const {

        // begin for loop dims
        std::vector<expression> combo_dims(dims);
        for (size_t i = 0; i < matrix_dims.size(); ++i)
          combo_dims.push_back(matrix_dims[i]);

        for (size_t i = combo_dims.size(); i-- > 0; ) {
          generate_indent(1 + combo_dims.size() - i,o_);
          o_ << "for (int k_" << i << "__ = 1;"
             << " k_" << i << "__ <= ";
          generate_expression(combo_dims[i].expr_,o_);
          o_ << "; ++k_" << i << "__) {" << EOL; // begin (1)
        }

        generate_indent(2 + combo_dims.size(),o_);
        o_ << "param_name_stream__.str(std::string());" << EOL;
        
        generate_indent(2 + combo_dims.size(),o_);
        o_ << "param_name_stream__ << \"" << name << '"';
        
        for (size_t i = 0; i < combo_dims.size(); ++i)
          o_ << " << '.' << k_" << i << "__";
        o_ << ';' << EOL;
        
        generate_indent(2 + combo_dims.size(),o_);
        o_ << "param_names__.push_back(param_name_stream__.str());" << EOL;

        // end for loop dims
        for (size_t i = 0; i < combo_dims.size(); ++i) {
          generate_indent(1 + combo_dims.size() - i,o_);
          o_ << "}" << EOL; // end (1)
        }
      }

    };


    void generate_constrained_param_names_method(const program& prog,
                                                 std::ostream& o) {
      o << EOL << INDENT 
        << "void constrained_param_names(std::vector<std::string>& param_names__,"
        << EOL << INDENT 
        << "                             bool include_tparams__ = true,"
        << EOL << INDENT
        << "                             bool include_gqs__ = true) const {" 
        << EOL << INDENT2 
        << "std::stringstream param_name_stream__;" << EOL;

      constrained_param_names_visgen vis(o);
      // parameters
      for (size_t i = 0; i < prog.parameter_decl_.size(); ++i) {
        boost::apply_visitor(vis,prog.parameter_decl_[i].decl_);
      }

      o << EOL << INDENT2 
        << "if (!include_gqs__ && !include_tparams__) return;"
        << EOL;

      // transformed parameters
      for (size_t i = 0; i < prog.derived_decl_.first.size(); ++i) {
        boost::apply_visitor(vis,prog.derived_decl_.first[i].decl_);
      }

      o << EOL << INDENT2 
        << "if (!include_gqs__) return;"
        << EOL;

      // generated quantities
      for (size_t i = 0; i < prog.generated_decl_.first.size(); ++i) {
        boost::apply_visitor(vis,prog.generated_decl_.first[i].decl_);
      }

      o << INDENT << "}" << EOL2;
    }

   // see write_csv_visgen for similar structure
    struct unconstrained_param_names_visgen : public visgen {
      unconstrained_param_names_visgen(std::ostream& o)
        : visgen(o) {
      }
      void operator()(const nil& /*x*/) const  { }
      void operator()(const int_var_decl& x) const {
        generate_param_names_array(EMPTY_EXP_VECTOR,x.name_,x.dims_);
      }
      void operator()(const double_var_decl& x) const {
        generate_param_names_array(EMPTY_EXP_VECTOR,x.name_,x.dims_);
      }
      void operator()(const vector_var_decl& x) const {
        std::vector<expression> matrix_args;
        matrix_args.push_back(x.M_);
        generate_param_names_array(matrix_args,x.name_,x.dims_);
      }
      void operator()(const row_vector_var_decl& x) const {
        std::vector<expression> matrix_args;
        matrix_args.push_back(x.N_);
        generate_param_names_array(matrix_args,x.name_,x.dims_);
      }
      void operator()(const matrix_var_decl& x) const {
        std::vector<expression> matrix_args;
        matrix_args.push_back(x.M_);
        matrix_args.push_back(x.N_);
        generate_param_names_array(matrix_args,x.name_,x.dims_);
      }
      void operator()(const unit_vector_var_decl& x) const {
        std::vector<expression> matrix_args;
        matrix_args.push_back(binary_op(x.K_,"-",int_literal(1)));
        generate_param_names_array(matrix_args,x.name_,x.dims_);
      }
      void operator()(const simplex_var_decl& x) const {
        std::vector<expression> matrix_args;
        matrix_args.push_back(binary_op(x.K_,"-",int_literal(1)));
        generate_param_names_array(matrix_args,x.name_,x.dims_);
      }
      void operator()(const ordered_var_decl& x) const {
        std::vector<expression> matrix_args;
        matrix_args.push_back(x.K_);
        generate_param_names_array(matrix_args,x.name_,x.dims_);
      }
      void operator()(const positive_ordered_var_decl& x) const {
        std::vector<expression> matrix_args;
        matrix_args.push_back(x.K_);
        generate_param_names_array(matrix_args,x.name_,x.dims_);
      }
      void operator()(const cholesky_factor_var_decl& x) const {
        // FIXME: cut-and-paste of cov_matrix
        std::vector<expression> matrix_args;
        // (N * (N + 1)) / 2 + (M - N) * N
        matrix_args.push_back(binary_op(binary_op(binary_op(x.N_,
                                                            "*",
                                                            binary_op(x.N_,
                                                                      "+",
                                                                      int_literal(1))),
                                                  "/",
                                                  int_literal(2)),
                                        "+",
                                        binary_op(binary_op(x.M_,
                                                            "-",
                                                            x.N_),
                                                  "*",
                                                  x.N_)));
        generate_param_names_array(matrix_args,x.name_,x.dims_);
      }
      void operator()(const cholesky_corr_var_decl& x) const {
        // FIXME: cut-and-paste of corr_matrix
        std::vector<expression> matrix_args;
        // (K * (K - 1)) / 2
        matrix_args.push_back(binary_op(binary_op(x.K_,
                                                  "*",
                                                  binary_op(x.K_,
                                                            "-",
                                                            int_literal(1))),
                                        "/",
                                        int_literal(2)));
        generate_param_names_array(matrix_args,x.name_,x.dims_);
      }
      void operator()(const cov_matrix_var_decl& x) const {
        std::vector<expression> matrix_args;
        matrix_args.push_back(binary_op(x.K_,
                                        "+",
                                        binary_op(binary_op(x.K_,
                                                            "*",
                                                            binary_op(x.K_,
                                                                      "-",
                                                                      int_literal(1))),
                                                  "/",
                                                  int_literal(2))));
        generate_param_names_array(matrix_args,x.name_,x.dims_);
      }
      void operator()(const corr_matrix_var_decl& x) const {
        std::vector<expression> matrix_args;
        matrix_args.push_back(binary_op(binary_op(x.K_,
                                                  "*",
                                                  binary_op(x.K_,
                                                            "-",
                                                            int_literal(1))),
                                        "/",
                                        int_literal(2)));
        generate_param_names_array(matrix_args,x.name_,x.dims_);
      }
      // FIXME: sharing instead of cut-and-paste from constrained
      void 
      generate_param_names_array(const std::vector<expression>& matrix_dims, 
                                 const std::string& name,
                                 const std::vector<expression>& dims) const {

        // begin for loop dims
        std::vector<expression> combo_dims(dims);
        for (size_t i = 0; i < matrix_dims.size(); ++i)
          combo_dims.push_back(matrix_dims[i]);

        for (size_t i = combo_dims.size(); i-- > 0; ) {
          generate_indent(1 + combo_dims.size() - i,o_);
          o_ << "for (int k_" << i << "__ = 1;"
             << " k_" << i << "__ <= ";
          generate_expression(combo_dims[i].expr_,o_);
          o_ << "; ++k_" << i << "__) {" << EOL; // begin (1)
        }

        generate_indent(2 + combo_dims.size(),o_);
        o_ << "param_name_stream__.str(std::string());" << EOL;
        
        generate_indent(2 + combo_dims.size(),o_);
        o_ << "param_name_stream__ << \"" << name << '"';
        
        for (size_t i = 0; i < combo_dims.size(); ++i)
          o_ << " << '.' << k_" << i << "__";
        o_ << ';' << EOL;
        
        generate_indent(2 + combo_dims.size(),o_);
        o_ << "param_names__.push_back(param_name_stream__.str());" << EOL;

        // end for loop dims
        for (size_t i = 0; i < combo_dims.size(); ++i) {
          generate_indent(1 + combo_dims.size() - i,o_);
          o_ << "}" << EOL; // end (1)
        }
      }
    };


    void generate_unconstrained_param_names_method(const program& prog,
                                                 std::ostream& o) {
      o << EOL << INDENT 
        << "void unconstrained_param_names(std::vector<std::string>& param_names__,"
        << EOL << INDENT 
        << "                               bool include_tparams__ = true,"
        << EOL << INDENT
        << "                               bool include_gqs__ = true) const {" 
        << EOL << INDENT2 
        << "std::stringstream param_name_stream__;" << EOL;

      unconstrained_param_names_visgen vis(o);
      // parameters
      for (size_t i = 0; i < prog.parameter_decl_.size(); ++i) {
        boost::apply_visitor(vis,prog.parameter_decl_[i].decl_);
      }

      o << EOL << INDENT2 
        << "if (!include_gqs__ && !include_tparams__) return;"
        << EOL;

      // transformed parameters
      for (size_t i = 0; i < prog.derived_decl_.first.size(); ++i) {
        boost::apply_visitor(vis,prog.derived_decl_.first[i].decl_);
      }

      o << EOL << INDENT2 
        << "if (!include_gqs__) return;"
        << EOL;

      // generated quantities
      for (size_t i = 0; i < prog.generated_decl_.first.size(); ++i) {
        boost::apply_visitor(vis,prog.generated_decl_.first[i].decl_);
      }

      o << INDENT << "}" << EOL2;
    }


    // see init_member_var_visgen for cut & paste
    struct write_csv_visgen : public visgen {
      write_csv_visgen(std::ostream& o)
        : visgen(o) {
      }
      template <typename D>
      void generate_initialize_array_bounded(const D& x, const std::string& base_type,
                                             const std::string& read_fun_prefix,
                                             const std::vector<expression>& dim_args) const {
        std::vector<expression> read_args;
        std::string read_fun(read_fun_prefix);
        if (has_lub(x)) {
          read_fun += "_lub";
          read_args.push_back(x.range_.low_);
          read_args.push_back(x.range_.high_);
        } else if (has_lb(x)) {
          read_fun += "_lb";
          read_args.push_back(x.range_.low_);
        } else if (has_ub(x)) {
          read_fun += "_ub";
          read_args.push_back(x.range_.high_);
        }
        for (size_t i = 0; i < dim_args.size(); ++i)
          read_args.push_back(dim_args[i]);
        generate_initialize_array(base_type,read_fun,read_args,x.name_,x.dims_);
      }
      void operator()(const nil& /*x*/) const { }
      void operator()(const int_var_decl& x) const {
        generate_initialize_array("int","integer",EMPTY_EXP_VECTOR,
                                  x.name_,x.dims_);
      }      
      void operator()(const double_var_decl& x) const {
        std::vector<expression> read_args;
        generate_initialize_array_bounded(x,"double","scalar",read_args);
      }
      void operator()(const vector_var_decl& x) const {
        std::vector<expression> read_args;
        read_args.push_back(x.M_);
        generate_initialize_array_bounded(x,"vector_d","vector",read_args);
      }
      void operator()(const row_vector_var_decl& x) const {
        std::vector<expression> read_args;
        read_args.push_back(x.N_);
        generate_initialize_array_bounded(x,"row_vector_d","row_vector",read_args);
      }
      void operator()(const matrix_var_decl& x) const {
        std::vector<expression> read_args;
        read_args.push_back(x.M_);
        read_args.push_back(x.N_);
        generate_initialize_array_bounded(x,"matrix_d","matrix",read_args);
      }
      void operator()(const unit_vector_var_decl& x) const {
        std::vector<expression> read_args;
        read_args.push_back(x.K_);
        generate_initialize_array("vector_d","unit_vector",read_args,x.name_,x.dims_);
      }
      void operator()(const simplex_var_decl& x) const {
        std::vector<expression> read_args;
        read_args.push_back(x.K_);
        generate_initialize_array("vector_d","simplex",read_args,x.name_,x.dims_);
      }
      void operator()(const ordered_var_decl& x) const {
        std::vector<expression> read_args;
        read_args.push_back(x.K_);
        generate_initialize_array("vector_d","ordered",read_args,x.name_,x.dims_);
      }
      void operator()(const positive_ordered_var_decl& x) const {
        std::vector<expression> read_args;
        read_args.push_back(x.K_);
        generate_initialize_array("vector_d","positive_ordered",read_args,x.name_,x.dims_);
      }
      void operator()(const cholesky_factor_var_decl& x) const {
        std::vector<expression> read_args;
        read_args.push_back(x.M_);
        read_args.push_back(x.N_);
        generate_initialize_array("matrix_d","cholesky_factor",read_args,x.name_,x.dims_);
      }
      void operator()(const cholesky_corr_var_decl& x) const {
        std::vector<expression> read_args;
        read_args.push_back(x.K_);
        generate_initialize_array("matrix_d","cholesky_corr",read_args,x.name_,x.dims_);
      }
      void operator()(const cov_matrix_var_decl& x) const {
        std::vector<expression> read_args;
        read_args.push_back(x.K_);
        generate_initialize_array("matrix_d","cov_matrix",read_args,x.name_,x.dims_);
      }
      void operator()(const corr_matrix_var_decl& x) const {
        std::vector<expression> read_args;
        read_args.push_back(x.K_);
        generate_initialize_array("matrix_d","corr_matrix",read_args,x.name_,x.dims_);
      }
      void generate_initialize_array(const std::string& var_type,
                                     const std::string& read_type,
                                     const std::vector<expression>& read_args,
                                     const std::string& name,
                                     const std::vector<expression>& dims) const {
        if (dims.size() == 0) {
          generate_indent(2,o_);
          o_ << var_type << " ";
          o_ << name << " = in__." << read_type  << "_constrain(";
          for (size_t j = 0; j < read_args.size(); ++j) {
            if (j > 0) o_ << ",";
            generate_expression(read_args[j],o_);
          }
          o_ << ");" << EOL;
          o_ << INDENT2 << "writer__.write(" << name << ");" << EOL;
          return;
        }
        o_ << INDENT2;
        for (size_t i = 0; i < dims.size(); ++i) o_ << "vector<";
        o_ << var_type;
        for (size_t i = 0; i < dims.size(); ++i) o_ << "> ";
        o_ << name << ";" << EOL;
        std::string name_dims(name);
        for (size_t i = 0; i < dims.size(); ++i) {
          generate_indent(i + 2, o_);
          o_ << "size_t dim_"  << name << "_" << i << "__ = ";
          generate_expression(dims[i],o_);
          o_ << ";" << EOL;
          if (i < dims.size() - 1) {  
            generate_indent(i + 2, o_);
            o_ << name_dims << ".resize(dim_" << name << "_" << i << "__);" 
               << EOL;
            name_dims.append("[k_").append(to_string(i)).append("__]");
          }
          generate_indent(i + 2, o_);
          o_ << "for (size_t k_" << i << "__ = 0;"
             << " k_" << i << "__ < dim_" << name << "_" << i << "__;"
             << " ++k_" << i << "__) {" << EOL;
          if (i == dims.size() - 1) {
            generate_indent(i + 3, o_);
            o_ << name_dims << ".push_back(in__." << read_type << "_constrain(";
            for (size_t j = 0; j < read_args.size(); ++j) {
              if (j > 0) o_ << ",";
              generate_expression(read_args[j],o_);
            }
            o_ << "));" << EOL;
          }
        }
        generate_indent(dims.size() + 2, o_);
        o_ << "writer__.write(" << name;
        if (dims.size() > 0) {
          o_ << '[';
          for (size_t i = 0; i < dims.size(); ++i) {
            if (i > 0) o_ << "][";
            o_ << "k_" << i << "__";
          }
          o_ << ']';
        }
        o_ << ");" << EOL;
        
        for (size_t i = dims.size(); i > 0; --i) {
          generate_indent(i + 1, o_);
          o_ << "}" << EOL;
        }
      }
    };




    struct write_csv_vars_visgen : public visgen {
      write_csv_vars_visgen(std::ostream& o)
        : visgen(o) {
      }
      void operator()(const nil& /*x*/) const { }
      // FIXME: template these out
      void operator()(const int_var_decl& x) const {
        write_array(x.name_,x.dims_);
      }
      void operator()(const double_var_decl& x) const {
        write_array(x.name_,x.dims_);
      }
      void operator()(const vector_var_decl& x) const {
        write_array(x.name_,x.dims_);
      }
      void operator()(const row_vector_var_decl& x) const {
        write_array(x.name_,x.dims_);
      }
      void operator()(const matrix_var_decl& x) const {
        write_array(x.name_,x.dims_);
      }
      void operator()(const unit_vector_var_decl& x) const {
        write_array(x.name_,x.dims_);
      }
      void operator()(const simplex_var_decl& x) const {
        write_array(x.name_,x.dims_);
      }
      void operator()(const ordered_var_decl& x) const {
        write_array(x.name_,x.dims_);
      }
      void operator()(const positive_ordered_var_decl& x) const {
        write_array(x.name_,x.dims_);
      }
      void operator()(const cholesky_factor_var_decl& x) const {
        write_array(x.name_,x.dims_);
      }
      void operator()(const cholesky_corr_var_decl& x) const {
        write_array(x.name_,x.dims_);
      }
      void operator()(const cov_matrix_var_decl& x) const {
        write_array(x.name_,x.dims_);
      }
      void operator()(const corr_matrix_var_decl& x) const {
        write_array(x.name_,x.dims_);
      }
      void write_array(const std::string& name,
                       const std::vector<expression>& dims) const {
        if (dims.size() == 0) {
          o_ << INDENT2 << "writer__.write(" << name << ");" << EOL;
          return;
        }
        for (size_t i = 0; i < dims.size(); ++i) {
          generate_indent(i + 2, o_);
          o_ << "for (int k_" << i << "__ = 0;"
             << " k_" << i << "__ < ";
          generate_expression(dims[i],o_);
          o_ << "; ++k_" << i << "__) {" << EOL;
        }

        generate_indent(dims.size() + 2, o_);
        o_ << "writer__.write(" << name;
        if (dims.size() > 0) {
          o_ << '[';
          for (size_t i = 0; i < dims.size(); ++i) {
            if (i > 0) o_ << "][";
            o_ << "k_" << i << "__";
          }
          o_ << ']';
        }
        o_ << ");" << EOL;
        
        for (size_t i = dims.size(); i > 0; --i) {
          generate_indent(i + 1, o_);
          o_ << "}" << EOL;
        }
      }
    };


    void generate_write_csv_method(const program& prog,
                                   const std::string& model_name,
                                   std::ostream& o) {
      o << INDENT << "template <typename RNG>" << EOL;
      o << INDENT << "void write_csv(RNG& base_rng__," << EOL;
      o << INDENT << "               std::vector<double>& params_r__," << EOL;
      o << INDENT << "               std::vector<int>& params_i__," << EOL;
      o << INDENT << "               std::ostream& o__," << EOL;
      o << INDENT << "               std::ostream* pstream__ = 0) const {" << EOL;
      o << INDENT2 << "stan::io::reader<double> in__(params_r__,params_i__);" 
        << EOL;
      o << INDENT2 << "stan::io::csv_writer writer__(o__);" << EOL;
      o << INDENT2 << "static const char* function__ = \""
        << model_name << "_namespace::write_csv(%1%)\";" << EOL;
      suppress_warning(INDENT2, "function__", o);

      // declares, reads, and writes parameters
      generate_comment("read-transform, write parameters",2,o);
      write_csv_visgen vis(o);
      for (size_t i = 0; i < prog.parameter_decl_.size(); ++i)
        boost::apply_visitor(vis,prog.parameter_decl_[i].decl_);

      // this is for all other values
      write_csv_vars_visgen vis_writer(o);

      // parameters are guaranteed to satisfy constraints

      o << EOL;
      generate_comment("declare, define and validate transformed parameters",
                       2,o);
      o << INDENT2 <<  "double lp__ = 0.0;" << EOL;
      suppress_warning(INDENT2, "lp__", o);
      o << INDENT2 << "stan::math::accumulator<double> lp_accum__;" << EOL2;
      bool is_var = false;
      bool is_fun_return = false;
      generate_local_var_decls(prog.derived_decl_.first,2,o,
                               is_var,is_fun_return); 
      o << EOL;
      bool include_sampling = false;
      generate_statements(prog.derived_decl_.second,2,o,include_sampling,
                          is_var,is_fun_return); 
      o << EOL;

      generate_validate_var_decls(prog.derived_decl_.first,2,o);
      o << EOL;

      generate_comment("write transformed parameters",2,o);
      for (size_t i = 0; i < prog.derived_decl_.first.size(); ++i)
        boost::apply_visitor(vis_writer, prog.derived_decl_.first[i].decl_);
      o << EOL;

      generate_comment("declare and define generated quantities",2,o);
      generate_local_var_decls(prog.generated_decl_.first,2,o,is_var,is_fun_return); 
      o << EOL;
      generate_statements(prog.generated_decl_.second,2,o,include_sampling,
                          is_var,is_fun_return); 
      o << EOL;

      generate_comment("validate generated quantities",2,o);
      generate_validate_var_decls(prog.generated_decl_.first,2,o);
      o << EOL;

      generate_comment("write generated quantities",2,o);
      for (size_t i = 0; i < prog.generated_decl_.first.size(); ++i)
        boost::apply_visitor(vis_writer, prog.generated_decl_.first[i].decl_);
      if (prog.generated_decl_.first.size() > 0)
        o << EOL;

      o << INDENT2 << "writer__.newline();" << EOL;
      o << INDENT << "}" << EOL2;

      o << INDENT << "template <typename RNG>" << EOL;
      o << INDENT << "void write_csv(RNG& base_rng," << EOL;
      o << INDENT << "               Eigen::Matrix<double,Eigen::Dynamic,1>& params_r," << EOL;
      o << INDENT << "               std::ostream& o," << EOL;
      o << INDENT << "               std::ostream* pstream = 0) const {" << EOL;
      o << INDENT << "  std::vector<double> params_r_vec(params_r.size());" << EOL;
      o << INDENT << "  for (int i = 0; i < params_r.size(); ++i)" << EOL;
      o << INDENT << "    params_r_vec[i] = params_r(i);" << EOL;
      o << INDENT << "  std::vector<int> params_i_vec;  // dummy" << EOL;
      o << INDENT << "  write_csv(base_rng, params_r_vec, params_i_vec, o, pstream);" << EOL;
      o << INDENT << "}" << EOL2;
    }


    // see init_member_var_visgen for cut & paste
    struct write_array_visgen : public visgen {
      write_array_visgen(std::ostream& o)
        : visgen(o) {
      }
      void operator()(const nil& /*x*/) const { }
      void operator()(const int_var_decl& x) const {
        generate_initialize_array("int","integer",EMPTY_EXP_VECTOR,
                                  x.name_,x.dims_);
      }      
      // fixme -- reuse cut-and-pasted from other lub reader case
      template <typename D>
      void generate_initialize_array_bounded(const D& x, const std::string& base_type,
                                             const std::string& read_fun_prefix,
                                             const std::vector<expression>& dim_args) const {
        std::vector<expression> read_args;
        std::string read_fun(read_fun_prefix);
        if (has_lub(x)) {
          read_fun += "_lub";
          read_args.push_back(x.range_.low_);
          read_args.push_back(x.range_.high_);
        } else if (has_lb(x)) {
          read_fun += "_lb";
          read_args.push_back(x.range_.low_);
        } else if (has_ub(x)) {
          read_fun += "_ub";
          read_args.push_back(x.range_.high_);
        }
        for (size_t i = 0; i < dim_args.size(); ++i)
          read_args.push_back(dim_args[i]);
        generate_initialize_array(base_type,read_fun,read_args,x.name_,x.dims_);
      }

      void operator()(const double_var_decl& x) const {
        std::vector<expression> read_args;
        generate_initialize_array_bounded(x,"double","scalar",read_args);
      }
      void operator()(const vector_var_decl& x) const {
        std::vector<expression> read_args;
        read_args.push_back(x.M_);
        generate_initialize_array_bounded(x,"vector_d","vector",read_args);
      }
      void operator()(const row_vector_var_decl& x) const {
        std::vector<expression> read_args;
        read_args.push_back(x.N_);
        generate_initialize_array_bounded(x,"row_vector_d","row_vector",read_args);
      }
      void operator()(const matrix_var_decl& x) const {
        std::vector<expression> read_args;
        read_args.push_back(x.M_);
        read_args.push_back(x.N_);
        generate_initialize_array_bounded(x,"matrix_d","matrix",read_args);
      }
      void operator()(const unit_vector_var_decl& x) const {
        std::vector<expression> read_args;
        read_args.push_back(x.K_);
        generate_initialize_array("vector_d","unit_vector",read_args,x.name_,x.dims_);
      }
      void operator()(const simplex_var_decl& x) const {
        std::vector<expression> read_args;
        read_args.push_back(x.K_);
        generate_initialize_array("vector_d","simplex",read_args,x.name_,x.dims_);
      }
      void operator()(const ordered_var_decl& x) const {
        std::vector<expression> read_args;
        read_args.push_back(x.K_);
        generate_initialize_array("vector_d","ordered",read_args,x.name_,x.dims_);
      }
      void operator()(const positive_ordered_var_decl& x) const {
        std::vector<expression> read_args;
        read_args.push_back(x.K_);
        generate_initialize_array("vector_d","positive_ordered",read_args,x.name_,x.dims_);
      }
      void operator()(const cholesky_factor_var_decl& x) const {
        std::vector<expression> read_args;
        read_args.push_back(x.M_);
        read_args.push_back(x.N_);
        generate_initialize_array("matrix_d","cholesky_factor",read_args,x.name_,x.dims_);
      }
      void operator()(const cholesky_corr_var_decl& x) const {
        std::vector<expression> read_args;
        read_args.push_back(x.K_);
        generate_initialize_array("matrix_d","cholesky_corr",read_args,x.name_,x.dims_);
      }
      void operator()(const cov_matrix_var_decl& x) const {
        std::vector<expression> read_args;
        read_args.push_back(x.K_);
        generate_initialize_array("matrix_d","cov_matrix",read_args,x.name_,x.dims_);
      }
      void operator()(const corr_matrix_var_decl& x) const {
        std::vector<expression> read_args;
        read_args.push_back(x.K_);
        generate_initialize_array("matrix_d","corr_matrix",read_args,x.name_,x.dims_);
      }
      void generate_initialize_array(const std::string& var_type,
                                     const std::string& read_type,
                                     const std::vector<expression>& read_args,
                                     const std::string& name,
                                     const std::vector<expression>& dims) const {
        if (dims.size() == 0) {
          generate_indent(2,o_);
          o_ << var_type << " ";
          o_ << name << " = in__." << read_type  << "_constrain(";
          for (size_t j = 0; j < read_args.size(); ++j) {
            if (j > 0) o_ << ",";
            generate_expression(read_args[j],o_);
          }
          o_ << ");" << EOL;
          return;
        }
        o_ << INDENT2;
        for (size_t i = 0; i < dims.size(); ++i) o_ << "vector<";
        o_ << var_type;
        for (size_t i = 0; i < dims.size(); ++i) o_ << "> ";
        o_ << name << ";" << EOL;
        std::string name_dims(name);
        for (size_t i = 0; i < dims.size(); ++i) {
          generate_indent(i + 2, o_);
          o_ << "size_t dim_"  << name << "_" << i << "__ = ";
          generate_expression(dims[i],o_);
          o_ << ";" << EOL;
          if (i < dims.size() - 1) {  
            generate_indent(i + 2, o_);
            o_ << name_dims << ".resize(dim_" << name << "_" << i << "__);" 
               << EOL;
            name_dims.append("[k_").append(to_string(i)).append("__]");
          }
          generate_indent(i + 2, o_);
          o_ << "for (size_t k_" << i << "__ = 0;"
             << " k_" << i << "__ < dim_" << name << "_" << i << "__;"
             << " ++k_" << i << "__) {" << EOL;
          if (i == dims.size() - 1) {
            generate_indent(i + 3, o_);
            o_ << name_dims << ".push_back(in__." << read_type << "_constrain(";
            for (size_t j = 0; j < read_args.size(); ++j) {
              if (j > 0) o_ << ",";
              generate_expression(read_args[j],o_);
            }
            o_ << "));" << EOL;
          }
        }
        
        for (size_t i = dims.size(); i > 0; --i) {
          generate_indent(i + 1, o_);
          o_ << "}" << EOL;
        }


      }
    };




    struct write_array_vars_visgen : public visgen {
      write_array_vars_visgen(std::ostream& o)
        : visgen(o) {
      }
      void operator()(const nil& /*x*/) const { }
      // FIXME: template these out
      void operator()(const int_var_decl& x) const {
        write_array(x.name_,x.dims_,EMPTY_EXP_VECTOR);
      }
      void operator()(const double_var_decl& x) const {
        write_array(x.name_,x.dims_,EMPTY_EXP_VECTOR);
      }
      void operator()(const vector_var_decl& x) const {
        std::vector<expression> dims(x.dims_);
        dims.push_back(x.M_);
        write_array(x.name_,dims, EMPTY_EXP_VECTOR);
      }
      void operator()(const row_vector_var_decl& x) const {
        std::vector<expression> dims(x.dims_);
        dims.push_back(x.N_);
        write_array(x.name_,dims, EMPTY_EXP_VECTOR);
      }
      void operator()(const matrix_var_decl& x) const {
        std::vector<expression> matdims;
        matdims.push_back(x.M_);
        matdims.push_back(x.N_);
        write_array(x.name_,x.dims_,matdims);
      }
      void operator()(const unit_vector_var_decl& x) const {
        std::vector<expression> dims(x.dims_);
        dims.push_back(x.K_);
        write_array(x.name_,dims,EMPTY_EXP_VECTOR);
      }
      void operator()(const simplex_var_decl& x) const {
        std::vector<expression> dims(x.dims_);
        dims.push_back(x.K_);
        write_array(x.name_,dims,EMPTY_EXP_VECTOR);
      }
      void operator()(const ordered_var_decl& x) const {
        std::vector<expression> dims(x.dims_);
        dims.push_back(x.K_);
        write_array(x.name_,dims,EMPTY_EXP_VECTOR);
      }
      void operator()(const positive_ordered_var_decl& x) const {
        std::vector<expression> dims(x.dims_);
        dims.push_back(x.K_);
        write_array(x.name_,dims,EMPTY_EXP_VECTOR);
      }
      void operator()(const cholesky_factor_var_decl& x) const {
        std::vector<expression> matdims;
        matdims.push_back(x.M_);
        matdims.push_back(x.N_);
        write_array(x.name_,x.dims_,matdims);
      }
      void operator()(const cholesky_corr_var_decl& x) const {
        std::vector<expression> matdims;
        matdims.push_back(x.K_);
        matdims.push_back(x.K_);
        write_array(x.name_,x.dims_,matdims);
      }
      void operator()(const cov_matrix_var_decl& x) const {
        std::vector<expression> matdims;
        matdims.push_back(x.K_);
        matdims.push_back(x.K_);
        write_array(x.name_,x.dims_,matdims);
      }
      void operator()(const corr_matrix_var_decl& x) const {
        std::vector<expression> matdims;
        matdims.push_back(x.K_);
        matdims.push_back(x.K_);
        write_array(x.name_,x.dims_,matdims);
      }
      void write_array(const std::string& name,
                       const std::vector<expression>& arraydims,
                       const std::vector<expression>& matdims) const {

        std::vector<expression> dims(arraydims);
        for (size_t i = 0; i < matdims.size(); ++i)
          dims.push_back(matdims[i]);

        if (dims.size() == 0) {
          o_ << INDENT2 << "vars__.push_back(" << name << ");" << EOL;
          return;
        }
        
        // for (size_t i = 0; i < dims.size(); ++i) {
        for (size_t i = dims.size(); i > 0; ) {
          --i;
          generate_indent((dims.size() - i) + 1, o_);
          o_ << "for (int k_" << i << "__ = 0;"
             << " k_" << i << "__ < ";
          generate_expression(dims[i],o_);
          o_ << "; ++k_" << i << "__) {" << EOL;
        }

        generate_indent(dims.size() + 2, o_);
        o_ << "vars__.push_back(" << name;
        if (arraydims.size() > 0) {
          o_ << '[';
          for (size_t i = 0; i < arraydims.size(); ++i) {
            if (i > 0) o_ << "][";
            o_ << "k_" << i << "__";
          }
          o_ << ']';
        }
        if (matdims.size() > 0) {
          o_ << "(k_" << arraydims.size() << "__";
          if (matdims.size() > 1) 
            o_ << ", k_" << (arraydims.size() + 1) << "__";
          o_ << ")";
        }
        o_ << ");" << EOL;
        
        for (size_t i = dims.size(); i > 0; --i) {
          generate_indent(i + 1, o_);
          o_ << "}" << EOL;
        }
      }
    };


    void generate_write_array_method(const program& prog,
                                     const std::string& model_name,
                                     std::ostream& o) {
      o << INDENT << "template <typename RNG>" << EOL;
      o << INDENT << "void write_array(RNG& base_rng__," << EOL;
      o << INDENT << "                 std::vector<double>& params_r__," << EOL;
      o << INDENT << "                 std::vector<int>& params_i__," << EOL;
      o << INDENT << "                 std::vector<double>& vars__," << EOL;
      o << INDENT << "                 bool include_tparams__ = true," << EOL;
      o << INDENT << "                 bool include_gqs__ = true," << EOL;
      o << INDENT << "                 std::ostream* pstream__ = 0) const {" << EOL;
      o << INDENT2 << "vars__.resize(0);" << EOL;
      o << INDENT2 << "stan::io::reader<double> in__(params_r__,params_i__);" << EOL;
      o << INDENT2 << "static const char* function__ = \""
        << model_name << "_namespace::write_array(%1%)\";" << EOL;
      suppress_warning(INDENT2, "function__", o);

      // declares, reads, and sets parameters
      generate_comment("read-transform, write parameters",2,o);
      write_array_visgen vis(o);
      for (size_t i = 0; i < prog.parameter_decl_.size(); ++i)
        boost::apply_visitor(vis,prog.parameter_decl_[i].decl_);

      // this is for all other values
      write_array_vars_visgen vis_writer(o);

      // writes parameters
      for (size_t i = 0; i < prog.parameter_decl_.size(); ++i)
        boost::apply_visitor(vis_writer,prog.parameter_decl_[i].decl_);
      o << EOL;

      o << INDENT2 << "if (!include_tparams__) return;"
        << EOL;
      generate_comment("declare and define transformed parameters",2,o);
      o << INDENT2 <<  "double lp__ = 0.0;" << EOL;
      suppress_warning(INDENT2, "lp__", o);
      o << INDENT2 << "stan::math::accumulator<double> lp_accum__;" << EOL2;
      bool is_var = false;
      bool is_fun_return = false;
      generate_local_var_decls(prog.derived_decl_.first,2,o,is_var,is_fun_return); 
      o << EOL;
      bool include_sampling = false;
      generate_statements(prog.derived_decl_.second,2,o,include_sampling,
                          is_var,is_fun_return); 
      o << EOL;

      generate_comment("validate transformed parameters",2,o);
      generate_validate_var_decls(prog.derived_decl_.first,2,o);
      o << EOL;

      generate_comment("write transformed parameters",2,o);
      for (size_t i = 0; i < prog.derived_decl_.first.size(); ++i)
        boost::apply_visitor(vis_writer, prog.derived_decl_.first[i].decl_);
      o << EOL;

      o << INDENT2 << "if (!include_gqs__) return;"
        << EOL;
      generate_comment("declare and define generated quantities",2,o);
      generate_local_var_decls(prog.generated_decl_.first,2,o,
                               is_var,is_fun_return); 
      o << EOL;
      generate_statements(prog.generated_decl_.second,2,o,include_sampling,
                          is_var,is_fun_return); 
      o << EOL;

      generate_comment("validate generated quantities",2,o);
      generate_validate_var_decls(prog.generated_decl_.first,2,o);
      o << EOL;

      generate_comment("write generated quantities",2,o);
      for (size_t i = 0; i < prog.generated_decl_.first.size(); ++i)
        boost::apply_visitor(vis_writer, prog.generated_decl_.first[i].decl_);
      if (prog.generated_decl_.first.size() > 0)
        o << EOL;

      o << INDENT << "}" << EOL2;

      o << INDENT << "template <typename RNG>" << EOL;
      o << INDENT << "void write_array(RNG& base_rng," << EOL;
      o << INDENT << "                 Eigen::Matrix<double,Eigen::Dynamic,1>& params_r," << EOL;
      o << INDENT << "                 Eigen::Matrix<double,Eigen::Dynamic,1>& vars," << EOL;
      o << INDENT << "                 bool include_tparams = true," << EOL;
      o << INDENT << "                 bool include_gqs = true," << EOL;
      o << INDENT << "                 std::ostream* pstream = 0) const {" << EOL;
      o << INDENT << "  std::vector<double> params_r_vec(params_r.size());" << EOL;
      o << INDENT << "  for (int i = 0; i < params_r.size(); ++i)" << EOL;
      o << INDENT << "    params_r_vec[i] = params_r(i);" << EOL;
      o << INDENT << "  std::vector<double> vars_vec;" << EOL;
      o << INDENT << "  std::vector<int> params_i_vec;" << EOL;
      o << INDENT << "  write_array(base_rng,params_r_vec,params_i_vec,vars_vec,include_tparams,include_gqs,pstream);" << EOL;
      o << INDENT << "  vars.resize(vars_vec.size());" << EOL;
      o << INDENT << "  for (int i = 0; i < vars.size(); ++i)" << EOL;
      o << INDENT << "    vars(i) = vars_vec[i];" << EOL;
      o << INDENT << "}" << EOL2;

    }
    
    void generate_model_name_method(const std::string& model_name,
                                    std::ostream& out) {
      out << INDENT << "static std::string model_name() {" << EOL
          << INDENT2 << "return \"" << model_name << "\";" << EOL
          << INDENT << "}" << EOL2;
    }

    void generate_model_typedef(const std::string& model_name,
                                std::ostream& out) {
      out << "typedef " << model_name << "_namespace::" << model_name
          << " stan_model;" <<EOL2;
    }

    void generate_bare_type(const expr_type& t,
                            const std::string& scalar_t_name,
                            std::ostream& out) {
      for (size_t d = 0; d < t.num_dims_; ++d)
        out << "std::vector<";

      bool is_template_type = false;
      switch (t.base_type_) {
      case INT_T :
        out << "int";
        is_template_type = false;
        break;
      case DOUBLE_T:
        out << scalar_t_name;
        is_template_type = false;
        break;
      case VECTOR_T:
        out << "Eigen::Matrix<"
            << scalar_t_name
            << ", Eigen::Dynamic,1>";
        is_template_type = true;
        break;
      case ROW_VECTOR_T:
        out << "Eigen::Matrix<"
            << scalar_t_name
            << ", 1,Eigen::Dynamic>";
        is_template_type = true;
        break;
      case MATRIX_T:
        out << "Eigen::Matrix<"
            << scalar_t_name
            << ", Eigen::Dynamic,Eigen::Dynamic>";
        is_template_type = true;
        break;
      case VOID_T:
        out << "void";
        break;
      default:
        out << "UNKNOWN TYPE";
      }

      for (size_t d = 0; d < t.num_dims_; ++d) {
        if (d > 0 || is_template_type)
          out << " ";
        out << ">";
      }
    }

    void generate_arg_decl(bool gen_const,
                           bool gen_ref,
                           const arg_decl& decl,
                           const std::string& scalar_t_name,
                           std::ostream& out) {
      if (gen_const)
        out << "const ";
      generate_bare_type(decl.arg_type_,scalar_t_name,out);
      if (gen_ref)
        out << "&";
      out << " " << decl.name_;
    }
    
    bool has_only_int_args(const function_decl_def& fun) {
      for (size_t i = 0; i < fun.arg_decls_.size(); ++i)
        if (fun.arg_decls_[i].arg_type_.base_type_ != INT_T)
          return false;
      return true;
    }

    std::string return_scalar_type(const function_decl_def& fun,
                                   bool is_lp) {
      size_t num_args = fun.arg_decls_.size();
      // nullary, non-lp
      if (has_only_int_args(fun) && !is_lp)
        return "double";

      // need template metaprogram to construct return
      std::stringstream ss;
      ss << "typename boost::math::tools::promote_args<";
      bool continuing_tps = false;
      for (size_t i = 0; i < num_args; ++i) {
        if (fun.arg_decls_[i].arg_type_.base_type_ != INT_T) {
          if (continuing_tps)
            ss << ", ";
          ss << "T" << i << "__";
          continuing_tps = true;
        }
      }
      if (is_lp) {
        if (continuing_tps > 0)
          ss << ", ";
        ss << "T_lp__";
      }
      ss << ">::type";
      return ss.str();
    }
    
    bool needs_template_params(const function_decl_def& fun) {
      for (size_t i = 0; i < fun.arg_decls_.size(); ++i) {
        if (fun.arg_decls_[i].arg_type_.base_type_ != INT_T) {
          return true;
        }
      }
      return false;
    }


    void generate_function_template_parameters(const function_decl_def& fun,
                                               bool is_rng,
                                               bool is_lp,
                                               bool is_log,
                                               std::ostream& out) {
      if (needs_template_params(fun)) {
        out << "template <";
        bool continuing_tps = false;
        if (is_log) {
          out << "bool propto";
          continuing_tps = true;
        }
        for (size_t i = 0; i < fun.arg_decls_.size(); ++i) {
          // no template parameter for int-based args
          if (fun.arg_decls_[i].arg_type_.base_type_ != INT_T) {
            if (continuing_tps)
              out << ", ";
            out << "typename T" << i << "__";
            continuing_tps = true;
          }
        }
        if (is_rng) {
          if (continuing_tps)
            out << ", ";
          out << "class RNG";
          continuing_tps = true;
        }
        else if (is_lp) {
          if (continuing_tps)
            out << ", ";
          out << "typename T_lp__, typename T_lp_accum__";
          continuing_tps = true;
        }
        out << ">" << EOL;
      } else { // no-arg function
        if (is_rng) {
          // nullary RNG case
          out << "template <class RNG>" << EOL;
        } else if (is_lp) {
          out << "template <typename T_lp__, typename T_lp_accum__>" 
              << EOL;
        } else if (is_log) {
          out << "template <bool propto>" 
              << EOL;
        }
      }
    }

    void generate_function_inline_return_type(const function_decl_def& fun,
                                              const std::string& scalar_t_name,
                                              std::ostream& out) {
      out << "inline" << EOL;
      generate_bare_type(fun.return_type_,scalar_t_name,out);
      out << EOL;
    }

    void generate_function_name(const function_decl_def& fun,
                                std::ostream& out) {
      out << fun.name_;
    }


    void generate_function_arguments(const function_decl_def& fun,
                                     bool is_rng,
                                     bool is_lp,
                                     bool is_log,
                                     std::ostream& out) {
      // arguments
      out << "(";
      for (size_t i = 0; i < fun.arg_decls_.size(); ++i) {
        std::string template_type_i 
          = "T" + boost::lexical_cast<std::string>(i) + "__";
        generate_arg_decl(true,true,fun.arg_decls_[i],template_type_i,out);
        if (i + 1 < fun.arg_decls_.size()) {
          out << "," << EOL << INDENT;
          for (size_t i = 0; i <= fun.name_.size(); ++i)
            out << " ";
        }
      }
      if ((is_rng || is_lp) && fun.arg_decls_.size() > 0)
        out << ", ";
      if (is_rng)
        out << "RNG& base_rng__";
      else if (is_lp)
        out << "T_lp__& lp__, T_lp_accum__& lp_accum__";
      if (is_rng || is_lp || fun.arg_decls_.size() > 0)
        out << ", ";
      out << "std::ostream* pstream__";
      out << ")";
    }

    void generate_functor_arguments(const function_decl_def& fun,
                                    bool is_rng,
                                    bool is_lp,
                                    bool is_log,
                                    std::ostream& out) {
      // arguments
      out << "(";
      for (size_t i = 0; i < fun.arg_decls_.size(); ++i) {
        if (i > 0) 
          out << ", ";
        out << fun.arg_decls_[i].name_;
      }
      if ((is_rng || is_lp) && fun.arg_decls_.size() > 0)
        out << ", ";
      if (is_rng)
        out << "base_rng__";
      else if (is_lp)
        out << "lp__, lp_accum__";
      if (is_rng || is_lp || fun.arg_decls_.size() > 0)
        out << ", ";
      out << "pstream__";
      out << ")";
    }



    void generate_function_body(const function_decl_def& fun,
                                const std::string& scalar_t_name,
                                std::ostream& out) {
      // no-op body
      if (fun.body_.is_no_op_statement()) {
        out << ";" << EOL;
        return;
      } 
      out << " {" << EOL;
      out << INDENT
          << "typedef " << scalar_t_name << " return_t__;"
          << EOL;
      out << INDENT
          << "const static bool propto__ = true;"
          << EOL
          << INDENT
          << "(void) propto__;" 
          << EOL;
      bool is_var = false;
      bool is_fun_return = true;
      bool include_sampling = true;
      generate_statement(fun.body_,1,out,
                         include_sampling,is_var,is_fun_return);
      out << "}" 
          << EOL;
    }
    void generate_propto_default_function_body(const function_decl_def& fun,
                                               std::ostream& out) {
      out << " {" << EOL;
      out << INDENT << "return ";
      out << fun.name_ << "<false>(";
      for (size_t i = 0; i < fun.arg_decls_.size(); ++i) {
        if (i > 0) 
          out << ",";
        out << fun.arg_decls_[i].name_;
      }
      if (fun.arg_decls_.size() > 0)
        out << ", ";
      out << "pstream__";
      out << ");" << EOL;
      out << "}" << EOL;
    }

    void generate_propto_default_function(const function_decl_def& fun,
                                          const std::string& scalar_t_name,
                                          std::ostream& out) {
      generate_function_template_parameters(fun,false,false,false,out);
      generate_function_inline_return_type(fun,scalar_t_name,out);
      generate_function_name(fun,out);
      generate_function_arguments(fun,false,false,false,out);
      generate_propto_default_function_body(fun,out);
    }

    void generate_function(const function_decl_def& fun,
                           std::ostream& out) {
      bool is_rng = ends_with("_rng", fun.name_);
      bool is_lp = ends_with("_lp", fun.name_);
      bool is_log = ends_with("_log", fun.name_);
      std::string scalar_t_name 
        = return_scalar_type(fun, is_lp);

      generate_function_template_parameters(fun,is_rng,is_lp,is_log,out);
      generate_function_inline_return_type(fun,scalar_t_name,out);
      generate_function_name(fun,out);
      generate_function_arguments(fun,is_rng,is_lp,is_log,out);
      generate_function_body(fun,scalar_t_name,out);

      // need a second function def for default propto=false for _log funs
      if (is_log)
        generate_propto_default_function(fun,scalar_t_name,out);
      out << EOL;
    }

    void generate_function_functor(const function_decl_def& fun,
                                   std::ostream& out) {
      bool is_rng = ends_with("_rng", fun.name_);
      bool is_lp = ends_with("_lp", fun.name_);
      bool is_log = ends_with("_log", fun.name_);
      std::string scalar_t_name 
        = return_scalar_type(fun, is_lp);

      out << std::endl
          << "struct ";
      generate_function_name(fun,out);
      out << "_functor__ {"
          << std::endl;

      out << INDENT;
      generate_function_template_parameters(fun,is_rng,is_lp,is_log,out);

      out << INDENT;
      generate_function_inline_return_type(fun,scalar_t_name,out);

      out << INDENT << "operator()";
      generate_function_arguments(fun,is_rng,is_lp,is_log,out);
<<<<<<< HEAD
      out << " {"
=======
      out << " const {"
>>>>>>> 789c1ad0
          << std::endl;

      out << INDENT2
          << "return ";
      generate_function_name(fun,out);
      generate_functor_arguments(fun,is_rng,is_lp,is_log,out);
      out << ";"
          << std::endl;

      out << INDENT
          << "}"
          << std::endl;

      out << "};"
<<<<<<< HEAD
=======
          << std::endl 
>>>>>>> 789c1ad0
          << std::endl;
    }


    void generate_functions(const std::vector<function_decl_def>& funs,
                            std::ostream& out) {
      for (size_t i = 0; i < funs.size(); ++i) {
        generate_function(funs[i],out);
        generate_function_functor(funs[i],out);
      }
    }

    void generate_cpp(const program& prog, 
                      const std::string& model_name,
                      std::ostream& out) {
      generate_version_comment(out);
      generate_includes(out);
      generate_start_namespace(model_name,out);
      generate_usings(out);
      generate_typedefs(out);
      generate_functions(prog.function_decl_defs_,out);
      generate_class_decl(model_name,out);
      generate_private_decl(out);
      generate_member_var_decls(prog.data_decl_,1,out);
      generate_member_var_decls(prog.derived_data_decl_.first,1,out);
      generate_public_decl(out);
      generate_constructor(prog,model_name,out);
      generate_destructor(model_name,out);
      // generate_set_param_ranges(prog.parameter_decl_,out);
      generate_init_method(prog.parameter_decl_,out);
      generate_log_prob(prog,out);
      generate_param_names_method(prog,out);
      generate_dims_method(prog,out);
      generate_write_array_method(prog,model_name,out);
      generate_write_csv_header_method(prog,out);
      generate_write_csv_method(prog,model_name,out);
      generate_model_name_method(model_name,out);
      generate_constrained_param_names_method(prog,out);
      generate_unconstrained_param_names_method(prog,out);
      generate_end_class_decl(out);
      generate_end_namespace(out);
      generate_model_typedef(model_name,out);
    }

  }
  
}

#endif<|MERGE_RESOLUTION|>--- conflicted
+++ resolved
@@ -177,13 +177,8 @@
             indexes.push_back(x.dimss_[i][j]); // wasteful copy, could use refs
         generate_indexed_expr<false>(expr_string,indexes,base_type,e_num_dims,o_);
       }
-<<<<<<< HEAD
-      void operator()(const solve_ode& fx) const { 
-        o_ << "solve_ode("
-=======
       void operator()(const integrate_ode& fx) const { 
         o_ << "integrate_ode("
->>>>>>> 789c1ad0
            << fx.system_function_name_
            << "_functor__(), ";
 
@@ -203,11 +198,7 @@
         o_ << ", ";
 
         generate_expression(fx.x_int_, o_);
-<<<<<<< HEAD
-        o_ << ')';
-=======
         o_ << ", pstream__)";
->>>>>>> 789c1ad0
       }
       void operator()(const fun& fx) const { 
         o_ << fx.name_ << '(';
@@ -4552,11 +4543,7 @@
 
       out << INDENT << "operator()";
       generate_function_arguments(fun,is_rng,is_lp,is_log,out);
-<<<<<<< HEAD
-      out << " {"
-=======
       out << " const {"
->>>>>>> 789c1ad0
           << std::endl;
 
       out << INDENT2
@@ -4571,10 +4558,7 @@
           << std::endl;
 
       out << "};"
-<<<<<<< HEAD
-=======
           << std::endl 
->>>>>>> 789c1ad0
           << std::endl;
     }
 
