#ifndef STAN_COMMAND_STANC_HELPER_HPP
#define STAN_COMMAND_STANC_HELPER_HPP

#include <stan/version.hpp>
#include <stan/lang/compiler.hpp>
#include <stan/lang/compile_functions.hpp>
#include <stan/io/cmd_line.hpp>
#include <exception>
#include <fstream>
#include <iostream>
#include <stdexcept>
#include <string>
#include <vector>


/**
 * Print the version of stanc with major, minor and patch.
 * 
 * @param[in,out] out_stream stream to which version is written.
 */
void print_version(std::ostream* out_stream) {
  if (!out_stream) return;
  *out_stream << "stanc version "
              << stan::MAJOR_VERSION
              << "."
              << stan::MINOR_VERSION
              << "."
              << stan::PATCH_VERSION
              << std::endl;
}

/**
 * Prints the Stan compiler (stanc) help.
 *
 * @param[in,out] out_stream stream to which help is written
 */
void print_stanc_help(std::ostream* out_stream) {
  using stan::io::print_help_option;

  if (!out_stream) return;

  *out_stream << std::endl;
  print_version(out_stream);
  *out_stream << std::endl;

  *out_stream << "USAGE:  " << "stanc [options] <model_file>" << std::endl;
  *out_stream << std::endl;

  *out_stream << "OPTIONS:" << std::endl;
  *out_stream << std::endl;

  print_help_option(out_stream, "help", "", "Display this information");

  print_help_option(out_stream, "version", "", "Display stanc version number");

  print_help_option(out_stream, "name", "string",
                    "Model name",
                    "default = \"$model_filename_model\"");

  print_help_option(out_stream, "o", "file",
                    "Output file for generated C++ code",
                    "default = \"$name.cpp\"");

  print_help_option(out_stream, "allow_undefined", "",
                    "Do not fail if a function is declared but not defined");
  // TODO(martincerny) help for standalone function compilation
}

/**
 * Delte the file at the specified path, writing messages to error
 * stream if not possible.  Do nothing on zero size file name input.
 * Only write to error stream if it is non-null.
 *
 * @param[in,out] err_stream stream to which error messages are
 * written
 * @param[in] file_name path of file
 */
void delete_file(std::ostream* err_stream,
                 const std::string& file_name) {
  if (file_name.size() == 0)
    return;
  int return_code = std::remove(file_name.c_str());
  if (return_code != 0)
    if (err_stream)
      *err_stream << "Could not remove output file=" << file_name
                  << std::endl;
}

/**
 * Transform a provided input file name into a valid C++ identifier
 * @param[in] in_file_name the name of the input file
 * @return a valid C++ identifier based on the file name.
 */
std::string identifier_from_file_name(const std::string& in_file_name) {
  size_t slashInd = in_file_name.rfind('/');
  size_t ptInd = in_file_name.rfind('.');
  if (ptInd == std::string::npos)
    ptInd = in_file_name.length();
  if (slashInd == std::string::npos) {
    slashInd = in_file_name.rfind('\\');
  }
  if (slashInd == std::string::npos) {
    slashInd = 0;
  } else {
    slashInd++;
  }
  std::string result =
    in_file_name.substr(slashInd, ptInd - slashInd);
  for (std::string::iterator strIt = result.begin();
      strIt != result.end(); strIt++) {
    if (!isalnum(*strIt) && *strIt != '_') {
      *strIt = '_';
    }
  }

  return result;
}


/**
 * Check whether a given file has the specified extension.
 * 
 * @param[in] file_name The name of the file
 * @param[in] extension The extension (WITHOUT dot)- e.g. "stan".
 * @return true if the file has the extension
 */
bool has_extension(const std::string& file_name, const std::string& extension) {
  if (file_name.length() >= extension.length() + 1) {  // +1 for the dot
    if (0 == file_name.compare (file_name.length() - extension.length(),
        extension.length(), extension)
      && file_name[file_name.length() - extension.length() - 1] == '.')
        return true;
    else
      return false;
  } else {
    return false;
  }
}

/**
 * Test whether a given string is a valid C++ identifier and throw
 * an exception when it is not.
 * @param[in] identifier the identifier to be checked
 * @param[in] identifier_type the type of the identifier to be reported 
 * in error messages
 */
void check_identifier(const std::string& identifier,
                      const std::string& identifier_type) {
  if (!isalpha(identifier[0]) && identifier[0] != '_') {
    std::string msg(identifier_type + " must not start with a "
                    "number or symbol other than _");
    throw std::invalid_argument(msg);
  }
  for (std::string::const_iterator strIt = identifier.begin();
      strIt != identifier.end(); strIt++) {
    if (!isalnum(*strIt) && *strIt != '_') {
      std::string msg(identifier_type
        + " must contain only letters, numbers and _");
      throw std::invalid_argument(msg);
    }
  }
}

/**
 * Invoke the stanc command on the specified argument list, writing
 * output and error messages to the specified streams, return a return
 * code.
 *
 * <p>The return codes are: 0 for success, -1 for an exception,
 * -2 is parsing failed, and -3 if there are invalid arguments.
 *
 * @param[in] argc number of arguments
 * @param[in] argv arguments
 * @param[in,out] out_stream stream to which output is written
 * @param[in,out] err_stream stream to which error messages are
 * written 
 * @return return code
 */
int stanc_helper(int argc, const char* argv[],
                 std::ostream* out_stream, std::ostream* err_stream) {
  enum CompilationType {
    kModel,
    kStandaloneFunctions
  };
  static const int SUCCESS_RC = 0;
  static const int EXCEPTION_RC = -1;
  static const int PARSE_FAIL_RC = -2;
  static const int INVALID_ARGUMENT_RC = -3;

  std::string out_file_name;  // declare outside of try to delete in catch

  try {
    stan::io::cmd_line cmd(argc, argv);

    if (cmd.has_flag("help")) {
      print_stanc_help(out_stream);
      return SUCCESS_RC;
    }

    if (cmd.has_flag("version")) {
      print_version(out_stream);
      return SUCCESS_RC;
    }

    if (cmd.bare_size() != 1) {
      std::string msg("Require model file as argument. ");
      throw std::invalid_argument(msg);
    }
    std::string in_file_name;
    cmd.bare(0, in_file_name);
<<<<<<< HEAD
=======

    std::ifstream in(in_file_name.c_str());
    if (!in.is_open()) {
      std::stringstream msg;
      msg << "Failed to open model file "
          <<  in_file_name.c_str();
      throw std::invalid_argument(msg.str());
    }
>>>>>>> 9282cc12

    CompilationType compilation_type;
    if (has_extension(in_file_name, "stanfuncs")) {
      compilation_type = kStandaloneFunctions;
    } else {
      compilation_type = kModel;
    }

    std::ifstream in(in_file_name.c_str());

    bool allow_undefined = cmd.has_flag("allow_undefined");

    bool valid_input = false;

    switch (compilation_type) {
      case kModel: {
        std::string model_name;
        if (cmd.has_key("name")) {
          cmd.val("name", model_name);
        } else {
          model_name = identifier_from_file_name(in_file_name) + "_model";
        }

        // TODO(martincerny) Check that the -namespace flag is not set

        if (cmd.has_key("o")) {
          cmd.val("o", out_file_name);
        } else {
          out_file_name = model_name;
          // TODO(carpenter): shouldn't this be .hpp without a main()?
          out_file_name += ".cpp";
        }

        check_identifier(model_name, "model_name");

        std::fstream out(out_file_name.c_str(), std::fstream::out);
        if (out_stream) {
          *out_stream << "Model name=" << model_name << std::endl;
          *out_stream << "Input file=" << in_file_name << std::endl;
          *out_stream << "Output file=" << out_file_name << std::endl;
        }

        valid_input = stan::lang::compile(err_stream, in, out,
                        model_name, allow_undefined);

        out.close();
        break;
      }
      case kStandaloneFunctions: {
        if (cmd.has_key("o")) {
          cmd.val("o", out_file_name);
        } else {
          out_file_name = identifier_from_file_name(in_file_name);
          out_file_name += ".hpp";
        }

        // TODO(martincerny) Allow multiple namespaces
        // (split namespace argument by "::")
        std::vector<std::string> namespaces;
        if (cmd.has_key("namespace")) {
          std::string ns;
          cmd.val("namespace", ns);
          namespaces.push_back(ns);
        } else {
          namespaces.push_back(
            identifier_from_file_name(in_file_name) + "_functions");
        }

<<<<<<< HEAD
        // TODO(martincerny) Check that the -name flag is not set

        for (size_t namespace_i = 0;
            namespace_i < namespaces.size(); ++namespace_i) {
          check_identifier(namespaces[namespace_i], "namespace");
        }

        std::fstream out(out_file_name.c_str(), std::fstream::out);
        if (out_stream) {
          *out_stream << "Parsing a fuctions-only file" << std::endl;
=======
    std::fstream out(out_file_name.c_str(), std::fstream::out);
    if (out_stream) {
      *out_stream << "Model name=" << model_name << std::endl;
      *out_stream << "Input file=" << in_file_name << std::endl;
      *out_stream << "Output file=" << out_file_name << std::endl;
    }
    // check that we can write to out before invoking compiler
    if (!out.is_open()) {
      std::stringstream msg;
      msg << "Failed to open output file "
          <<  out_file_name.c_str();
      throw std::invalid_argument(msg.str());
    }
>>>>>>> 9282cc12

          *out_stream << "Target namespace= ";
          for (size_t namespace_i = 0;
              namespace_i < namespaces.size(); ++namespace_i) {
            *out_stream << "::" << namespaces[namespace_i];
          }
          *out_stream << std::endl;

          *out_stream << "Input file=" << in_file_name << std::endl;
          *out_stream << "Output file=" << out_file_name << std::endl;
        }

        valid_input = stan::lang::compile_functions(err_stream, in, out,
                        namespaces, allow_undefined);

        out.close();
        break;
      }
      default: {
        assert(false);
      }
    }

<<<<<<< HEAD
    if (!valid_input) {
=======
    out.close();
    if (out.bad()) {
      std::stringstream msg;
      msg << "Error writing output file "
          << out_file_name.c_str();
      throw std::invalid_argument(msg.str());
    }

    if (!valid_model) {
>>>>>>> 9282cc12
      if (err_stream)
        *err_stream << "PARSING FAILED." << std::endl;
      // FIXME: how to remove triple cut-and-paste?
      delete_file(out_stream, out_file_name);
      return PARSE_FAIL_RC;
    }
  } catch (const std::invalid_argument& e) {
    if (err_stream) {
      *err_stream << std::endl
                  << e.what()
                  << std::endl;
      delete_file(out_stream, out_file_name);
    }
    return INVALID_ARGUMENT_RC;
  } catch (const std::exception& e) {
    if (err_stream) {
      *err_stream << std::endl
                  << e.what()
                  << std::endl;
    }
    delete_file(out_stream, out_file_name);
    return EXCEPTION_RC;
  }
  return SUCCESS_RC;
}

#endif<|MERGE_RESOLUTION|>--- conflicted
+++ resolved
@@ -208,8 +208,13 @@
     }
     std::string in_file_name;
     cmd.bare(0, in_file_name);
-<<<<<<< HEAD
-=======
+
+    CompilationType compilation_type;
+    if (has_extension(in_file_name, "stanfuncs")) {
+      compilation_type = kStandaloneFunctions;
+    } else {
+      compilation_type = kModel;
+    }
 
     std::ifstream in(in_file_name.c_str());
     if (!in.is_open()) {
@@ -218,16 +223,6 @@
           <<  in_file_name.c_str();
       throw std::invalid_argument(msg.str());
     }
->>>>>>> 9282cc12
-
-    CompilationType compilation_type;
-    if (has_extension(in_file_name, "stanfuncs")) {
-      compilation_type = kStandaloneFunctions;
-    } else {
-      compilation_type = kModel;
-    }
-
-    std::ifstream in(in_file_name.c_str());
 
     bool allow_undefined = cmd.has_flag("allow_undefined");
 
@@ -260,6 +255,12 @@
           *out_stream << "Input file=" << in_file_name << std::endl;
           *out_stream << "Output file=" << out_file_name << std::endl;
         }
+        if (!out.is_open()) {
+          std::stringstream msg;
+          msg << "Failed to open output file "
+              <<  out_file_name.c_str();
+          throw std::invalid_argument(msg.str());
+        }        
 
         valid_input = stan::lang::compile(err_stream, in, out,
                         model_name, allow_undefined);
@@ -287,7 +288,6 @@
             identifier_from_file_name(in_file_name) + "_functions");
         }
 
-<<<<<<< HEAD
         // TODO(martincerny) Check that the -name flag is not set
 
         for (size_t namespace_i = 0;
@@ -298,21 +298,6 @@
         std::fstream out(out_file_name.c_str(), std::fstream::out);
         if (out_stream) {
           *out_stream << "Parsing a fuctions-only file" << std::endl;
-=======
-    std::fstream out(out_file_name.c_str(), std::fstream::out);
-    if (out_stream) {
-      *out_stream << "Model name=" << model_name << std::endl;
-      *out_stream << "Input file=" << in_file_name << std::endl;
-      *out_stream << "Output file=" << out_file_name << std::endl;
-    }
-    // check that we can write to out before invoking compiler
-    if (!out.is_open()) {
-      std::stringstream msg;
-      msg << "Failed to open output file "
-          <<  out_file_name.c_str();
-      throw std::invalid_argument(msg.str());
-    }
->>>>>>> 9282cc12
 
           *out_stream << "Target namespace= ";
           for (size_t namespace_i = 0;
@@ -336,19 +321,7 @@
       }
     }
 
-<<<<<<< HEAD
     if (!valid_input) {
-=======
-    out.close();
-    if (out.bad()) {
-      std::stringstream msg;
-      msg << "Error writing output file "
-          << out_file_name.c_str();
-      throw std::invalid_argument(msg.str());
-    }
-
-    if (!valid_model) {
->>>>>>> 9282cc12
       if (err_stream)
         *err_stream << "PARSING FAILED." << std::endl;
       // FIXME: how to remove triple cut-and-paste?
