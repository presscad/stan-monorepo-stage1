--- conflicted
+++ resolved
@@ -1,4 +1,3 @@
-
 #ifndef __STAN__MCMC__CHAINS_HPP__
 #define __STAN__MCMC__CHAINS_HPP__
 
@@ -1433,19 +1432,6 @@
           n_samples = std::min(n_samples, this->num_kept_samples(chain));
         }
 
-<<<<<<< HEAD
-	/*using std::vector;
-	vector< vector<double> > acov;
-	for (size_t chain = 0; chain < m; chain++) {
-	  vector<double> acov_chain;
-	  autocovariance(chain, n, acov_chain);
-	  acov.push_back(acov_chain);
-	  std::cout << "var for chain " << m << "?: " << acov_chain[0]*n_samples/(n_samples-1) << std::endl;
-	  }*/
-	
-        std::vector<double> chain_mean;
-        std::vector<double> chain_var;
-=======
         using std::vector;
         vector< vector<double> > acov;
         for (size_t chain = 0; chain < m; chain++) {
@@ -1456,16 +1442,10 @@
         
         vector<double> chain_mean;
         vector<double> chain_var;
->>>>>>> 6d5ce06c
         for (size_t chain = 0; chain < m; chain++) {
           double n_kept_samples = num_kept_samples(chain);
           chain_mean.push_back(this->mean(chain,n));
-<<<<<<< HEAD
-          chain_var.push_back(this->variance(chain,n));
-	  //std::cout << "var for chain " << m << "!: " << this->variance(chain, n) << std::endl;
-=======
           chain_var.push_back(acov[chain][0]*n_kept_samples/(n_kept_samples-1));
->>>>>>> 6d5ce06c
         }
         double mean_var = stan::math::mean(chain_var);
         double var_plus = mean_var*(n_samples-1)/n_samples + 
