#ifndef __STAN__MODEL__PROB_GRAD_HPP__
#define __STAN__MODEL__PROB_GRAD_HPP__

#include <utility>
#include <vector>

#include <stan/io/csv_writer.hpp>

namespace stan {

  namespace model {

    /**
     * The <code>prob_grad</code> class represents the basic parameter
     * holders for a model.  The command <code>bin/stanc</code> builds
     * Models extending this base helper class.
     */
    class prob_grad {

    protected:

      size_t num_params_r__;
      std::vector<std::pair<int,int> > param_ranges_i__;

    public:

      prob_grad(size_t num_params_r)
        : num_params_r__(num_params_r),
          param_ranges_i__(std::vector<std::pair<int,int> >(0)) {
      }

      prob_grad(size_t num_params_r,
                std::vector<std::pair<int,int> >& param_ranges_i)
        : num_params_r__(num_params_r),
          param_ranges_i__(param_ranges_i) { 
      }

      virtual ~prob_grad() { }

      inline size_t num_params_r() const {
        return num_params_r__;
      }

      inline size_t num_params_i() const {
        return param_ranges_i__.size();
      }

      inline std::pair<int,int> param_range_i(size_t idx) const {
        return param_ranges_i__[idx];
      }

<<<<<<< HEAD
      inline void set_param_range_i_lower(size_t idx, int low) {
        param_ranges_i__[idx].first = low;
      }

      inline void set_param_range_i_upper(size_t idx, int up) {
        param_ranges_i__[idx].second = up;
      }

      inline int param_range_i_lower(size_t idx) {
        return param_ranges_i__[idx].first;
      }

      inline int param_range_i_upper(size_t idx) {
        return param_ranges_i__[idx].second;
      }

      virtual void init(std::vector<double>& params_r, 
                        std::vector<int>& params_i) {
        for (size_t i = 0; i < num_params_r(); ++i)
          params_r[i] = 0.0;
        for (size_t j = 0; j < num_params_i(); ++j)
          params_i[j] = param_range_i_lower(j);
      }

      virtual double grad_log_prob(std::vector<double>& params_r, 
                                   std::vector<int>& params_i,
                                   std::vector<double>& gradient,
                                   std::ostream* output_stream = 0) = 0;

      virtual double log_prob(std::vector<double>& params_r, 
                              std::vector<int>& params_i,
                              std::ostream* output_stream = 0) = 0;

      /**
       * Evaluate the log-probability, its gradient, and its Hessian
       * at params_r. This default version computes the Hessian
       * numerically by finite-differencing the gradient, at a cost of
       * O(params_r.size()^2).
       *
       * @param params_r Real-valued parameter vector.
       * @param params_i Integer-valued parameter vector.
       * @param gradient Vector to write gradient to.
       * @param hessian Vector to write gradient to. hessian[i*D + j]
       * gives the element at the ith row and jth column of the Hessian
       * (where D=params_r.size()).
       * @param output_stream Stream to which print statements in Stan
       * programs are written, default is 0
       */
      virtual double grad_hess_log_prob(std::vector<double>& params_r, 
                                        std::vector<int>& params_i,
                                        std::vector<double>& gradient,
                                        std::vector<double>& hessian,
                                        std::ostream* output_stream = 0) {
        const double epsilon = 1e-3;
        const int order = 4;
        const double perturbations[order] = {-2*epsilon, -1*epsilon, epsilon, 2*epsilon};
        const double coefficients[order] = {1.0/12.0,-2.0/3.0,2.0/3.0,-1.0/12.0};

        double result = grad_log_prob(params_r, params_i, gradient, 
                                      output_stream);

        hessian.assign(params_r.size() * params_r.size(), 0);
        std::vector<double> temp_grad(params_r.size());
        std::vector<double> perturbed_params(params_r.begin(), params_r.end());
        for (size_t d = 0; d < params_r.size(); d++) {
          double* row = &hessian[d*params_r.size()];
          for (int i = 0; i < order; i++) {
            perturbed_params[d] = params_r[d] + perturbations[i];
            grad_log_prob(perturbed_params, params_i, temp_grad);
            for (size_t dd = 0; dd < params_r.size(); dd++) {
              row[dd] += 0.5 * coefficients[i] * temp_grad[dd] / epsilon;
              hessian[d + dd*params_r.size()] += 0.5 * coefficients[i] * temp_grad[dd] / epsilon;
            }
          }
          perturbed_params[d] = params_r[d];
        }

        return result;
      }

      virtual double log_prob_star(size_t idx, 
                                   int val,
                                   std::vector<double>& params_r,
                                   std::vector<int>& params_i,
                                   std::ostream* output_stream = 0) {
        if (idx >= num_params_i()) // || idx < 0
          throw std::runtime_error ("idx >= num_params_i()");
        if (val >= param_range_i(idx).first) // 
          throw std::runtime_error ("val <= param_range_i(idx) lower");
        if (val >= param_range_i(idx).second) //
          throw std::runtime_error ("val >= param_range_i(idx) upper");

        int original_val = params_i[idx];
        params_i[idx] = val;
        double result = log_prob(params_r,params_i,output_stream);
        params_i[idx] = original_val;
        return result;
      }


      /**
       * Write the parameters on a single line in CSV format.  The implementation in
       * this abstract base class writes out the free parameters as
       * viwed by HMC.  Subclasses may extend this class and override
       * this implementation to return constrained values which may differ
       * in both number and scale from the raw unconstrained parameters.
       *
       * @param params_r Real-valued parameter vector.
       * @param params_i Integer-valued parameter vector.
       * @param o Stream to which CSV file is written
       * output_stream Stream to which print statements in Stan
       * programs are written, default is 0
       */
      template <typename RNG>
      void write_csv(std::vector<double>& params_r,
                     std::vector<int>& params_i,
                     std::ostream& o,
                     RNG& /* rng */,
                     std::ostream* /*output_stream = 0*/) {
        stan::io::csv_writer writer(o);
        for (size_t i = 0; i < params_i.size(); ++i)
          writer.write(params_i[i]);
        for (size_t i = 0; i < params_r.size(); ++i)
          writer.write(params_r[i]);
        writer.newline();
      }


      /**
       * Compute the gradient using finite differences for
       * the specified parameters, writing the result into the
       * specified gradient, using the specified perturbation.
       *
       * @param params_r Real-valued parameters.
       * @param params_i Integer-valued parameters.
       * @param[out] grad Vector into which gradient is written.
       * @param epsilon
       * @param[in,out] output_stream
       */
      void finite_diff_grad(std::vector<double>& params_r,
                            std::vector<int>& params_i,
                            std::vector<double>& grad,
                            double epsilon = 1e-6,
                            std::ostream* output_stream = 0) {
        std::vector<double> perturbed(params_r);
        grad_log_prob(params_r,params_i,grad,output_stream);
        grad.resize(params_r.size());
        for (size_t k = 0; k < params_r.size(); k++) {
          perturbed[k] += epsilon;
          double logp_plus = log_prob(perturbed,params_i,output_stream);
          perturbed[k] = params_r[k] - epsilon;
          double logp_minus = log_prob(perturbed,params_i,output_stream);
          double gradest = (logp_plus - logp_minus) / (2*epsilon);
          grad[k] = gradest;
          perturbed[k] = params_r[k]; 
        }
      }

      /**
       * Test the grad_log_prob() function's ability to produce
       * accurate gradients using finite differences.  This shouldn't
       * be necessary when using autodiff, but is useful for finding
       * bugs in hand-written code (or agrad).
       *
       * @param params_r Real-valued parameter vector.
       * @param params_i Integer-valued parameter vector.
       * @param epsilon Real-valued scalar saying how much to perturb 
       * @param error Real-valued scalar saying how much error to allow
       * @param o Output stream for messages.
       * params_r. Defaults to 1e-6.
       * @param output_stream Stream to which Stan programs write.
       * @return number of failed gradient comparisons versus allowed
       * error, so 0 if all gradients pass
       */
      int test_gradients(std::vector<double>& params_r,
                         std::vector<int>& params_i,
                         double epsilon = 1e-6,
                         double error = 1e-6,
                         std::ostream& o = std::cout,
                         std::ostream* output_stream = 0) {
        std::vector<double> grad;
        double lp = grad_log_prob(params_r,params_i,grad,output_stream);
        
        std::vector<double> grad_fd;
        finite_diff_grad(params_r,params_i,grad_fd,epsilon,output_stream);

        int num_failed = 0;
        
        o << std::endl
          << " Log probability=" << lp
          << std::endl;

        o << std::endl
          << std::setw(10) << "param idx"
          << std::setw(16) << "value"
          << std::setw(16) << "model"
          << std::setw(16) << "finite diff"
          << std::setw(16) << "error" 
          << std::endl;
        for (size_t k = 0; k < params_r.size(); k++) {
          o << std::setw(10) << k
            << std::setw(16) << params_r[k]
            << std::setw(16) << grad[k]
            << std::setw(16) << grad_fd[k]
            << std::setw(16) << (grad[k] - grad_fd[k])
            << std::endl;
          if (std::fabs(grad[k] - grad_fd[k]) > error)
            num_failed++;
        }
        return num_failed;
      }

=======
>>>>>>> 059b3dd6
    };
  }
}

#endif
<|MERGE_RESOLUTION|>--- conflicted
+++ resolved
@@ -1,271 +1,56 @@
-#ifndef __STAN__MODEL__PROB_GRAD_HPP__
-#define __STAN__MODEL__PROB_GRAD_HPP__
-
-#include <utility>
-#include <vector>
-
-#include <stan/io/csv_writer.hpp>
-
-namespace stan {
-
-  namespace model {
-
-    /**
-     * The <code>prob_grad</code> class represents the basic parameter
-     * holders for a model.  The command <code>bin/stanc</code> builds
-     * Models extending this base helper class.
-     */
-    class prob_grad {
-
-    protected:
-
-      size_t num_params_r__;
-      std::vector<std::pair<int,int> > param_ranges_i__;
-
-    public:
-
-      prob_grad(size_t num_params_r)
-        : num_params_r__(num_params_r),
-          param_ranges_i__(std::vector<std::pair<int,int> >(0)) {
-      }
-
-      prob_grad(size_t num_params_r,
-                std::vector<std::pair<int,int> >& param_ranges_i)
-        : num_params_r__(num_params_r),
-          param_ranges_i__(param_ranges_i) { 
-      }
-
-      virtual ~prob_grad() { }
-
-      inline size_t num_params_r() const {
-        return num_params_r__;
-      }
-
-      inline size_t num_params_i() const {
-        return param_ranges_i__.size();
-      }
-
-      inline std::pair<int,int> param_range_i(size_t idx) const {
-        return param_ranges_i__[idx];
-      }
-
-<<<<<<< HEAD
-      inline void set_param_range_i_lower(size_t idx, int low) {
-        param_ranges_i__[idx].first = low;
-      }
-
-      inline void set_param_range_i_upper(size_t idx, int up) {
-        param_ranges_i__[idx].second = up;
-      }
-
-      inline int param_range_i_lower(size_t idx) {
-        return param_ranges_i__[idx].first;
-      }
-
-      inline int param_range_i_upper(size_t idx) {
-        return param_ranges_i__[idx].second;
-      }
-
-      virtual void init(std::vector<double>& params_r, 
-                        std::vector<int>& params_i) {
-        for (size_t i = 0; i < num_params_r(); ++i)
-          params_r[i] = 0.0;
-        for (size_t j = 0; j < num_params_i(); ++j)
-          params_i[j] = param_range_i_lower(j);
-      }
-
-      virtual double grad_log_prob(std::vector<double>& params_r, 
-                                   std::vector<int>& params_i,
-                                   std::vector<double>& gradient,
-                                   std::ostream* output_stream = 0) = 0;
-
-      virtual double log_prob(std::vector<double>& params_r, 
-                              std::vector<int>& params_i,
-                              std::ostream* output_stream = 0) = 0;
-
-      /**
-       * Evaluate the log-probability, its gradient, and its Hessian
-       * at params_r. This default version computes the Hessian
-       * numerically by finite-differencing the gradient, at a cost of
-       * O(params_r.size()^2).
-       *
-       * @param params_r Real-valued parameter vector.
-       * @param params_i Integer-valued parameter vector.
-       * @param gradient Vector to write gradient to.
-       * @param hessian Vector to write gradient to. hessian[i*D + j]
-       * gives the element at the ith row and jth column of the Hessian
-       * (where D=params_r.size()).
-       * @param output_stream Stream to which print statements in Stan
-       * programs are written, default is 0
-       */
-      virtual double grad_hess_log_prob(std::vector<double>& params_r, 
-                                        std::vector<int>& params_i,
-                                        std::vector<double>& gradient,
-                                        std::vector<double>& hessian,
-                                        std::ostream* output_stream = 0) {
-        const double epsilon = 1e-3;
-        const int order = 4;
-        const double perturbations[order] = {-2*epsilon, -1*epsilon, epsilon, 2*epsilon};
-        const double coefficients[order] = {1.0/12.0,-2.0/3.0,2.0/3.0,-1.0/12.0};
-
-        double result = grad_log_prob(params_r, params_i, gradient, 
-                                      output_stream);
-
-        hessian.assign(params_r.size() * params_r.size(), 0);
-        std::vector<double> temp_grad(params_r.size());
-        std::vector<double> perturbed_params(params_r.begin(), params_r.end());
-        for (size_t d = 0; d < params_r.size(); d++) {
-          double* row = &hessian[d*params_r.size()];
-          for (int i = 0; i < order; i++) {
-            perturbed_params[d] = params_r[d] + perturbations[i];
-            grad_log_prob(perturbed_params, params_i, temp_grad);
-            for (size_t dd = 0; dd < params_r.size(); dd++) {
-              row[dd] += 0.5 * coefficients[i] * temp_grad[dd] / epsilon;
-              hessian[d + dd*params_r.size()] += 0.5 * coefficients[i] * temp_grad[dd] / epsilon;
-            }
-          }
-          perturbed_params[d] = params_r[d];
-        }
-
-        return result;
-      }
-
-      virtual double log_prob_star(size_t idx, 
-                                   int val,
-                                   std::vector<double>& params_r,
-                                   std::vector<int>& params_i,
-                                   std::ostream* output_stream = 0) {
-        if (idx >= num_params_i()) // || idx < 0
-          throw std::runtime_error ("idx >= num_params_i()");
-        if (val >= param_range_i(idx).first) // 
-          throw std::runtime_error ("val <= param_range_i(idx) lower");
-        if (val >= param_range_i(idx).second) //
-          throw std::runtime_error ("val >= param_range_i(idx) upper");
-
-        int original_val = params_i[idx];
-        params_i[idx] = val;
-        double result = log_prob(params_r,params_i,output_stream);
-        params_i[idx] = original_val;
-        return result;
-      }
-
-
-      /**
-       * Write the parameters on a single line in CSV format.  The implementation in
-       * this abstract base class writes out the free parameters as
-       * viwed by HMC.  Subclasses may extend this class and override
-       * this implementation to return constrained values which may differ
-       * in both number and scale from the raw unconstrained parameters.
-       *
-       * @param params_r Real-valued parameter vector.
-       * @param params_i Integer-valued parameter vector.
-       * @param o Stream to which CSV file is written
-       * output_stream Stream to which print statements in Stan
-       * programs are written, default is 0
-       */
-      template <typename RNG>
-      void write_csv(std::vector<double>& params_r,
-                     std::vector<int>& params_i,
-                     std::ostream& o,
-                     RNG& /* rng */,
-                     std::ostream* /*output_stream = 0*/) {
-        stan::io::csv_writer writer(o);
-        for (size_t i = 0; i < params_i.size(); ++i)
-          writer.write(params_i[i]);
-        for (size_t i = 0; i < params_r.size(); ++i)
-          writer.write(params_r[i]);
-        writer.newline();
-      }
-
-
-      /**
-       * Compute the gradient using finite differences for
-       * the specified parameters, writing the result into the
-       * specified gradient, using the specified perturbation.
-       *
-       * @param params_r Real-valued parameters.
-       * @param params_i Integer-valued parameters.
-       * @param[out] grad Vector into which gradient is written.
-       * @param epsilon
-       * @param[in,out] output_stream
-       */
-      void finite_diff_grad(std::vector<double>& params_r,
-                            std::vector<int>& params_i,
-                            std::vector<double>& grad,
-                            double epsilon = 1e-6,
-                            std::ostream* output_stream = 0) {
-        std::vector<double> perturbed(params_r);
-        grad_log_prob(params_r,params_i,grad,output_stream);
-        grad.resize(params_r.size());
-        for (size_t k = 0; k < params_r.size(); k++) {
-          perturbed[k] += epsilon;
-          double logp_plus = log_prob(perturbed,params_i,output_stream);
-          perturbed[k] = params_r[k] - epsilon;
-          double logp_minus = log_prob(perturbed,params_i,output_stream);
-          double gradest = (logp_plus - logp_minus) / (2*epsilon);
-          grad[k] = gradest;
-          perturbed[k] = params_r[k]; 
-        }
-      }
-
-      /**
-       * Test the grad_log_prob() function's ability to produce
-       * accurate gradients using finite differences.  This shouldn't
-       * be necessary when using autodiff, but is useful for finding
-       * bugs in hand-written code (or agrad).
-       *
-       * @param params_r Real-valued parameter vector.
-       * @param params_i Integer-valued parameter vector.
-       * @param epsilon Real-valued scalar saying how much to perturb 
-       * @param error Real-valued scalar saying how much error to allow
-       * @param o Output stream for messages.
-       * params_r. Defaults to 1e-6.
-       * @param output_stream Stream to which Stan programs write.
-       * @return number of failed gradient comparisons versus allowed
-       * error, so 0 if all gradients pass
-       */
-      int test_gradients(std::vector<double>& params_r,
-                         std::vector<int>& params_i,
-                         double epsilon = 1e-6,
-                         double error = 1e-6,
-                         std::ostream& o = std::cout,
-                         std::ostream* output_stream = 0) {
-        std::vector<double> grad;
-        double lp = grad_log_prob(params_r,params_i,grad,output_stream);
-        
-        std::vector<double> grad_fd;
-        finite_diff_grad(params_r,params_i,grad_fd,epsilon,output_stream);
-
-        int num_failed = 0;
-        
-        o << std::endl
-          << " Log probability=" << lp
-          << std::endl;
-
-        o << std::endl
-          << std::setw(10) << "param idx"
-          << std::setw(16) << "value"
-          << std::setw(16) << "model"
-          << std::setw(16) << "finite diff"
-          << std::setw(16) << "error" 
-          << std::endl;
-        for (size_t k = 0; k < params_r.size(); k++) {
-          o << std::setw(10) << k
-            << std::setw(16) << params_r[k]
-            << std::setw(16) << grad[k]
-            << std::setw(16) << grad_fd[k]
-            << std::setw(16) << (grad[k] - grad_fd[k])
-            << std::endl;
-          if (std::fabs(grad[k] - grad_fd[k]) > error)
-            num_failed++;
-        }
-        return num_failed;
-      }
-
-=======
->>>>>>> 059b3dd6
-    };
-  }
-}
-
-#endif
+#ifndef __STAN__MODEL__PROB_GRAD_HPP__
+#define __STAN__MODEL__PROB_GRAD_HPP__
+
+#include <utility>
+#include <vector>
+
+#include <stan/io/csv_writer.hpp>
+
+namespace stan {
+
+  namespace model {
+
+    /**
+     * The <code>prob_grad</code> class represents the basic parameter
+     * holders for a model.  The command <code>bin/stanc</code> builds
+     * Models extending this base helper class.
+     */
+    class prob_grad {
+
+    protected:
+
+      size_t num_params_r__;
+      std::vector<std::pair<int,int> > param_ranges_i__;
+
+    public:
+
+      prob_grad(size_t num_params_r)
+        : num_params_r__(num_params_r),
+          param_ranges_i__(std::vector<std::pair<int,int> >(0)) {
+      }
+
+      prob_grad(size_t num_params_r,
+                std::vector<std::pair<int,int> >& param_ranges_i)
+        : num_params_r__(num_params_r),
+          param_ranges_i__(param_ranges_i) { 
+      }
+
+      virtual ~prob_grad() { }
+
+      inline size_t num_params_r() const {
+        return num_params_r__;
+      }
+
+      inline size_t num_params_i() const {
+        return param_ranges_i__.size();
+      }
+
+      inline std::pair<int,int> param_range_i(size_t idx) const {
+        return param_ranges_i__[idx];
+      }
+
+    };
+  }
+}
+
+#endif