--- conflicted
+++ resolved
@@ -70,11 +70,7 @@
       const vector<function_signature_t> sigs = it->second;
       for (size_t i = 0; i < sigs.size(); ++i) {
         if (sigs[i].second.size() == 0
-<<<<<<< HEAD
-            || !sigs[i].second[0].base_type_.is_int_type())
-=======
-            || sigs[i].second[0].expr_type_.base_type_ != INT_T)
->>>>>>> 4761f52f
+            || !sigs[i].second[0].expr_type_.base_type_.is_int_type())
           return false;
       }
       return true;
