--- conflicted
+++ resolved
@@ -27,14 +27,8 @@
      * @param[in,out] o stream for generating
      */
     void generate_constructor(const program& prog,
-<<<<<<< HEAD
-                              const std::string& model_name,
-                              std::ostream& o) {
-      // constructor without RNG or template parameter
-=======
                               const std::string& model_name, std::ostream& o) {
       // constructor without seed or template parameter
->>>>>>> 3bb0577e
       o << INDENT << model_name << "(stan::io::var_context& context__," << EOL;
       o << INDENT << "    std::ostream* pstream__ = 0)" << EOL;
       o << INDENT2 << ": prob_grad(0) {" << EOL;
