--- conflicted
+++ resolved
@@ -36,14 +36,20 @@
 #include <stan/services/experimental/advi/meanfield.hpp>
 #include <boost/date_time/posix_time/posix_time_types.hpp>
 #include <fstream>
+#include <sstream>
+#include <stdexcept>
 #include <string>
 #include <vector>
 
-<<<<<<< HEAD
 namespace cmdstan {
 
   stan::io::dump get_var_context(const std::string file) {
     std::fstream stream(file.c_str(), std::fstream::in);
+    if (file != "" && (stream.rdstate() & std::ifstream::failbit)) {
+      std::stringstream msg;
+      msg << "Can't open specified file, \"" << file << "\"" << std::endl;
+      throw std::invalid_argument(msg.str());
+    }
     stan::io::dump var_context(stream);
     stream.close();
     return var_context;
@@ -76,229 +82,6 @@
     }
     parser.print(info);
     info();
-=======
-namespace stan {
-  namespace services {
-
-    class null_fstream : public std::fstream {
-    public:
-      null_fstream() {}
-    };
-
-    template <class Model>
-    int command(int argc, const char* argv[]) {
-      stan::interface_callbacks::writer::stream_writer info(std::cout);
-      stan::interface_callbacks::writer::stream_writer err(std::cout);
-      
-      std::vector<stan::services::argument*> valid_arguments;
-      valid_arguments.push_back(new stan::services::arg_id());
-      valid_arguments.push_back(new stan::services::arg_data());
-      valid_arguments.push_back(new stan::services::arg_init());
-      valid_arguments.push_back(new stan::services::arg_random());
-      valid_arguments.push_back(new stan::services::arg_output());
-
-      stan::services::argument_parser parser(valid_arguments);
-      int err_code = parser.parse_args(argc, argv, info, err);
-      if (err_code != 0) {
-        std::cout << "Failed to parse arguments, terminating Stan" << std::endl;
-        return err_code;
-      }
-
-      if (parser.help_printed())
-        return err_code;
-
-      //////////////////////////////////////////////////
-      //                  Input/Output                //
-      //////////////////////////////////////////////////
-
-      // Data input
-      std::string data_file
-        = dynamic_cast<stan::services::string_argument*>
-        (parser.arg("data")->arg("file"))->value();
-
-      std::fstream data_stream(data_file.c_str(),
-                               std::fstream::in);
-      if (data_file != "" && (data_stream.rdstate() & std::ifstream::failbit)) {
-        std::cout << std::endl;
-        std::cout << "Can't open specified data file, \"" << data_file << "\"" << std::endl;
-        return stan::services::error_codes::NOINPUT;
-      }
-      stan::io::dump data_var_context(data_stream);
-      data_stream.close();
-      
-      // Sample output
-      std::string output_file = dynamic_cast<stan::services::string_argument*>(
-                                parser.arg("output")->arg("file"))->value();
-      std::fstream* output_stream = 0;
-      if (output_file != "") {
-        output_stream = new std::fstream(output_file.c_str(),
-                                         std::fstream::out);
-      } else {
-        output_stream = new null_fstream();
-      }
-
-      
-      // Diagnostic output
-      std::string diagnostic_file
-        = dynamic_cast<stan::services::string_argument*>
-          (parser.arg("output")->arg("diagnostic_file"))->value();
-
-      std::fstream* diagnostic_stream = 0;
-      if (diagnostic_file != "") {
-        diagnostic_stream = new std::fstream(diagnostic_file.c_str(),
-                                             std::fstream::out);
-      } else {
-        diagnostic_stream = new null_fstream();
-      }
-
-      // Refresh rate
-      int refresh = dynamic_cast<stan::services::int_argument*>(
-                    parser.arg("output")->arg("refresh"))->value();
-      
-      // Identification
-      unsigned int id = dynamic_cast<stan::services::int_argument*>
-        (parser.arg("id"))->value();
-
-      stan::interface_callbacks::writer::stream_writer
-        sample_writer(*output_stream, "# "),
-        diagnostic_writer(*diagnostic_stream, "# ");
-
-      //////////////////////////////////////////////////
-      //            Random number generator           //
-      //////////////////////////////////////////////////
-
-      unsigned int random_seed = 0;
-
-      stan::services::u_int_argument* random_arg
-        = dynamic_cast<stan::services::u_int_argument*>
-        (parser.arg("random")->arg("seed"));
-
-      if (random_arg->is_default()) {
-        random_seed
-          = (boost::posix_time::microsec_clock::universal_time() -
-             boost::posix_time::ptime(boost::posix_time::min_date_time))
-          .total_milliseconds();
-
-        random_arg->set_value(random_seed);
-
-      } else {
-        random_seed = random_arg->value();
-      }
-
-      typedef boost::ecuyer1988 rng_t;  // (2**50 = 1T samples, 1000 chains)
-      rng_t base_rng(random_seed);
-
-      // Advance generator to avoid process conflicts
-      static boost::uintmax_t DISCARD_STRIDE
-        = static_cast<boost::uintmax_t>(1) << 50;
-      base_rng.discard(DISCARD_STRIDE * (id - 1));
-
-
-      //////////////////////////////////////////////////
-      //                Initialize Model              //
-      //////////////////////////////////////////////////
-
-      Model model(data_var_context, &std::cout);
-
-      Eigen::VectorXd cont_params = Eigen::VectorXd::Zero(model.num_params_r());
-
-      parser.print(info);
-      info();
-      
-      if (output_stream) {
-        io::write_stan(sample_writer);
-        io::write_model(sample_writer, model.model_name());
-        parser.print(sample_writer);
-      }
-
-      if (diagnostic_stream) {
-        io::write_stan(diagnostic_writer);
-        io::write_model(diagnostic_writer, model.model_name());
-        parser.print(diagnostic_writer);
-      }
-
-      std::string init = dynamic_cast<stan::services::string_argument*>(
-                         parser.arg("init"))->value();
-
-      interface_callbacks::var_context_factory::dump_factory var_context_factory;
-      if (!init::initialize_state<interface_callbacks::var_context_factory::dump_factory>
-          (init, cont_params, model, base_rng, info,
-           var_context_factory))
-        return stan::services::error_codes::SOFTWARE;
-
-      //////////////////////////////////////////////////
-      //               Model Diagnostics              //
-      //////////////////////////////////////////////////
-
-      if (parser.arg("method")->arg("diagnose")) {
-        std::vector<double> cont_vector(cont_params.size());
-        for (int i = 0; i < cont_params.size(); ++i)
-          cont_vector.at(i) = cont_params(i);
-        std::vector<int> disc_vector;
-
-        stan::services::list_argument* test = dynamic_cast<stan::services::list_argument*>
-                              (parser.arg("method")->arg("diagnose")->arg("test"));
-
-        if (test->value() == "gradient") {
-          std::cout << std::endl << "TEST GRADIENT MODE" << std::endl;
-
-          double epsilon = dynamic_cast<stan::services::real_argument*>
-                           (test->arg("gradient")->arg("epsilon"))->value();
-
-          double error = dynamic_cast<stan::services::real_argument*>
-                         (test->arg("gradient")->arg("error"))->value();
-
-          int num_failed
-            = stan::model::test_gradients<true, true>
-            (model, cont_vector, disc_vector,
-             epsilon, error, info);
-
-          if (output_stream) {
-            num_failed
-              = stan::model::test_gradients<true, true>
-              (model, cont_vector, disc_vector,
-               epsilon, error, sample_writer);
-          }
-
-          if (diagnostic_stream) {
-            num_failed
-              = stan::model::test_gradients<true, true>
-              (model, cont_vector, disc_vector,
-               epsilon, error, diagnostic_writer);
-          }
-
-          (void) num_failed; // FIXME: do something with the number failed
-
-          return stan::services::error_codes::OK;
-
-        }
-      }
-
-      //////////////////////////////////////////////////
-      //           Optimization Algorithms            //
-      //////////////////////////////////////////////////
-
-      if (parser.arg("method")->arg("optimize")) {
-        std::vector<double> cont_vector(cont_params.size());
-        for (int i = 0; i < cont_params.size(); ++i)
-          cont_vector.at(i) = cont_params(i);
-        std::vector<int> disc_vector;
-
-        stan::services::list_argument* algo = dynamic_cast<stan::services::list_argument*>
-                              (parser.arg("method")->arg("optimize")->arg("algorithm"));
-
-        int num_iterations = dynamic_cast<stan::services::int_argument*>(
-                             parser.arg("method")->arg("optimize")->arg("iter"))->value();
-
-        bool save_iterations
-          = dynamic_cast<stan::services::bool_argument*>(parser.arg("method")
-                                         ->arg("optimize")
-                                         ->arg("save_iterations"))->value();
-        if (output_stream) {
-          std::vector<std::string> names;
-          names.push_back("lp__");
-          model.constrained_param_names(names, true, true);
->>>>>>> 64a30371
 
 
     stan::callbacks::noop_writer init_writer;
