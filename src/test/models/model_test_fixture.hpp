<<<<<<< HEAD
#ifndef __TEST__MODELS__MODEL_TEST_FIXTURE_HPP__
#define __TEST__MODELS__MODEL_TEST_FIXTURE_HPP__

#include <gtest/gtest.h>
#include <test/models/utility.hpp>
#include <stan/mcmc/chains.hpp>
#include <utility>
#include <boost/math/distributions/students_t.hpp>
#include <boost/math/distributions/binomial.hpp>
#include <fstream>
#include <algorithm>

/** 
 * Model_Test_Fixture is a test fixture for google test
 * to aid in running models.
 *
 * Derived classes must define:
 *   static std::vector<std::string> get_model_path()
 *   static bool has_data()
 *   - indicates whether the model has data
 */
template <class Derived>
class Model_Test_Fixture : public ::testing::Test {
  
public:
  static char path_separator;
  static std::string model_path;
  static stan::mcmc::chains<> *chains;
  static int num_chains;
  static std::vector<std::string> command_outputs;
  static const int skip;
  static int iterations;
  static long elapsed_milliseconds;

  /** 
   * SetUpTestCase() called by google test once
   * a test case.
   *
   * Sets:
   *  - path_separator: '\' for Windows, '/' for all else.
   *  - base_name:      location of model without ".stan"
   *  - chains:         creates a chains object by reading
   *                    the header of a csv file
   */
  static void SetUpTestCase() {
    model_path = convert_model_path(get_model_path());

    iterations = num_iterations();

    chains = create_chains();
  }
    
  /** 
   * TearDownTestCase() called by google test once
   * a test case.
   *
   * Deletes chains. 
   */
  static void TearDownTestCase() {
    delete chains;
  }

  /** 
   * Returns the csv file for the chain number.
   * 
   * @param chain the chain number
   * 
   * @return the file location of the csv file
   */
  static std::string get_csv_file(int chain) {
    std::stringstream csv_file;
    csv_file << model_path << "." << chain << ".csv";
    return csv_file.str();
  }

  /** 
   * Returns the command to run in a shell on the OS.
   * 
   * @param chain the chain number 
   * 
   * @return a string command that can be run from a shell.
   */
  static std::string get_command(int chain) {
    std::stringstream command;
    command << model_path;
    command << " sample "
            << " num_samples=" << 0.5 * iterations
            << " num_warmup=" << 0.5 * iterations;
    command << " id=" << chain;
    if (has_data()) {
      command << " data file=" << model_path << ".data.R";
    }
    if (has_init()) {
      command << " init=" << model_path << ".init.R";
    }
    command << " output file=" << get_csv_file(chain)
            << " refresh=" << iterations;
    return command.str();
  }

  /** 
   * Populates the chains object with data from csv files.
   */
  static void default_populate_chains() {
    if (chains->num_kept_samples() == 0U) {
      for (int chain = 1U; chain <= num_chains; chain++) {
        std::ifstream ifstream(get_csv_file(chain).c_str());
        chains->add(stan::io::stan_csv_reader::parse(ifstream));
        ifstream.close();
      }
    }
  }

  static void populate_chains() {
    Derived::populate_chains();
  }
  
  static void test_gradient() {
    std::string command = get_command(1U);
    command += " diagnose test=gradient";
    std::string command_output;
    EXPECT_NO_THROW(command_output = run_command(command))
      << "Gradient test failed. \n"
      << "\tRan command: " << command << "\n"
      << "\tCommand output: " << command_output;
    //std::cout << "command_output: " << command_output << "\n";
  }

  /** 
   * Runs the model num_chains times.
   * Populates the chains object after running the model.
   */
  static void run_model() {
    for (int chain = 1; chain <= num_chains; chain++) {
      std::string command_output;
      command_output = run_command(get_command(chain), elapsed_milliseconds);
      //EXPECT_NO_THROW(command_output = run_command(get_command(chain), elapsed_milliseconds)) 
      //<< "Can not execute command: " << get_command(chain) << std::endl;
      command_outputs.push_back(command_output);
    }
    populate_chains();
  }
    
  /** 
   * Creates a chains object.
   *
   * Runs the model for 0 iterations to read the
   * names and dimensions of the parameters.
   * 
   * @return An initialized chains object.
   */
  static stan::mcmc::chains<>* create_chains() {
    std::stringstream command;
    command << get_command(1U)
      << " sample num_samples=0 num_warmup=0";
    EXPECT_NO_THROW(run_command(command.str())) 
      << "Can not build header using: " << command.str();
      
    std::ifstream ifstream;
    ifstream.open(get_csv_file(1).c_str());
    stan::io::stan_csv stan_csv = stan::io::stan_csv_reader::parse(ifstream);
    ifstream.close();
    
    return (new stan::mcmc::chains<>(stan_csv));
  }


  /** 
   * Return the path to the model (without the extension) as
   * a vector.
   * 
   * @return the path to the model
   */
  static std::vector<std::string> get_model_path() {
    return Derived::get_model_path();
  }
  
  /**
   * Return true if the model has data.
   *
   * @return true if the model has data;
   *         false otherwise.
   */
  static bool has_data() {
    return Derived::has_data();
  }

  /**
   * Return true if the model has an initialization file.
   *
   * @return true if the model has an initialization file;
   *         false otherwise.
   */
  static bool has_init() {
    return Derived::has_init();
  }

  static std::vector<int> skip_chains_test() {
    return Derived::skip_chains_test();
  } 

  static int num_iterations() {
    return Derived::num_iterations();
  }

  static std::vector<std::pair<int, double> >
  get_expected_values() {
    return Derived::get_expected_values();
  }

  static bool is_results_empty() {
    std::ifstream results("models/timing.csv");
    return (results.peek() == EOF);
  }

  static void write_header() {
    if (!is_results_empty())
      return;
    std::ofstream results("models/timing.csv");
    results << "model" << ","
      << "chains" << ","
      << "iterations per chain" << ","
      << "kept samples" << ","
      << "parameters" << ","
      << "time (ms)" << ","
      << "n_eff (min)" << ","
      << "n_eff (max)" << ","
            << "n_eff (mean)" << ","
            << "n_eff (median)" << ","
      << "time per n_eff (min)" << ","
      << "time per n_eff (max)" << ","
      << "time per n_eff (mean)" << ","
      << "time per n_eff (median)"
      << std::endl;
    results.close();
  }
  
  static void write_results() {
    write_header();
    std::ofstream results("models/timing.csv", std::ios_base::app);
    
    int N = chains->num_params() - skip;
    std::vector<double> n_eff(N);
    for (int n = 0; n < N; n++)
      n_eff[n] = chains->effective_sample_size(n+skip-1);
    std::sort(n_eff.begin(), n_eff.end());
    double n_eff_median;
    if (N % 2 == 0)
      n_eff_median = (n_eff[N/2 - 1] + n_eff[N/2]) / 2;
    else
      n_eff_median = n_eff[N/2];

    results << "\"" << model_path << ".stan\"" << ","
      << chains->num_chains() << ","
      << num_iterations() << ","
      << chains->num_kept_samples() << ","
      << N << ","
      << elapsed_milliseconds << ","
      << *(std::min_element(n_eff.begin(), n_eff.end())) << ","
      << *(std::max_element(n_eff.begin(), n_eff.end())) << ","
            << stan::math::mean(n_eff) << ","
      << n_eff_median << ","
      << elapsed_milliseconds / *(std::min_element(n_eff.begin(), n_eff.end())) << ","
      << elapsed_milliseconds / *(std::max_element(n_eff.begin(), n_eff.end())) << ","
      << elapsed_milliseconds / stan::math::mean(n_eff) << ","
      << elapsed_milliseconds / n_eff_median
      << std::endl;
    results.close();
  }

};
  
template<class Derived> 
stan::mcmc::chains<> *Model_Test_Fixture<Derived>::chains;

template<class Derived>
int Model_Test_Fixture<Derived>::num_chains = 4;

template<class Derived>
std::string Model_Test_Fixture<Derived>::model_path;

template<class Derived>
std::vector<std::string> Model_Test_Fixture<Derived>::command_outputs;

template<class Derived>
const int Model_Test_Fixture<Derived>::skip = 4;

template<class Derived>
int Model_Test_Fixture<Derived>::iterations = 2000;

template<class Derived>
long Model_Test_Fixture<Derived>::elapsed_milliseconds = 0;


TYPED_TEST_CASE_P(Model_Test_Fixture);

TYPED_TEST_P(Model_Test_Fixture, TestGradient) {
  TypeParam::test_gradient();
}

TYPED_TEST_P(Model_Test_Fixture, RunModel) {
  TypeParam::run_model();
  TypeParam::write_results();
}

TYPED_TEST_P(Model_Test_Fixture, ChainsTest) {
  std::vector<std::string> err_message;
  for (int chain = 0; chain < TypeParam::num_chains; chain++) {
    std::vector<std::pair<std::string, std::string> > options = 
      parse_command_output(TypeParam::command_outputs[chain]);
    parse_command_output(TypeParam::command_outputs[chain]);

    std::string msg = "Seed is : ";
    for (int option = 0; option < options.size(); option++) {
      if (options[option].first == "seed")
        msg += options[option].second;
    }
    err_message.push_back(msg);
  }

  stan::mcmc::chains<> *c = TypeParam::chains;
  int num_chains = c->num_chains();
  int num_params = c->num_params();
  std::vector<int> params_to_skip = TypeParam::skip_chains_test();
  std::sort(params_to_skip.begin(), params_to_skip.end());
  
  for (int chain = 0; chain < num_chains; chain++) {
    for (int param = TypeParam::skip; param < num_params; param++) {
      if (!std::binary_search(params_to_skip.begin(), params_to_skip.end(), param)) {
  EXPECT_GT(c->variance(chain, param), 0)
    << "Chain " << chain << ", param " << param << ", name " << c->param_name(param)
    << ": variance is 0" << std::endl
    << err_message[chain];
      }
    }
  }

  for (int param = TypeParam::skip; param < num_params; param++) {
    if (std::find(params_to_skip.begin(), params_to_skip.end(), param) == params_to_skip.end()) {
      // made this 1.5 to fail less often
      EXPECT_LT(c->split_potential_scale_reduction(param), 1.5) 
  << "Param " << param << ", " << c->param_name(param)
  << ": split r hat > 1.5" << std::endl;
    }
  }
}


TYPED_TEST_P(Model_Test_Fixture, ExpectedValuesTest) {
  using std::vector;
  using std::pair;
  using std::sqrt;
  using std::fabs;
  using std::setw;

  using boost::math::students_t;
  using boost::math::binomial;
  using boost::math::quantile;
  
  vector<pair<int, double> > expected_values = TypeParam::get_expected_values();
  int n = expected_values.size();
  if (n == 0)
    return;

  stan::mcmc::chains<> *c = TypeParam::chains;
  double alpha = 0.05;
  if (n == 1) 
    alpha = 0.0005;
  
  int failed = 0;
  std::stringstream err_message;
  for (int i = TypeParam::skip; i < n; i++) {
    int index = expected_values[i].first;
    double expected_mean = expected_values[i].second;

    double neff = c->effective_sample_size(index);
    double sample_mean = c->mean(index);
    double sd = c->sd(index);
    double se = sd / sqrt(neff);
    double z = quantile(students_t(neff-1.0), 1 - alpha/2.0);

    if (fabs(expected_mean - sample_mean) > sd) {
      failed++;
      // want the error message to have which, what, how
      err_message << "parameter index: " << index << ", name: " << c->param_name(index)
                  << "\n\texpected:    " << setw(10) << expected_mean
                  << "\n\tsampled:     " << setw(10) << sample_mean
      << "\n\tsd:          " << setw(10) << c->sd(index)
                  << "\n\tneff:        " << setw(10) << neff
                  << "\n\tsplit R.hat: " << setw(10) << c->split_potential_scale_reduction(index)
                  << "\n\tz:           " << setw(10) << z
                  << "\n\tse:          " << setw(10) << se
                  << "\n\n\tfabs(diff) > sd: " 
                  << fabs(expected_mean - sample_mean) << " > " << sd << "\n\n";
    }
    // that 5.0 is there to make the test fail less often.
    /*if (fabs(expected_mean - sample_mean) > z*se * 5.0) {
      failed++;
      // want the error message to have which, what, how
      err_message << "parameter index: " << index
                  << "\n\texpected:    " << setw(10) << expected_mean
                  << "\n\tsampled:     " << setw(10) << sample_mean
      << "\n\tsd:          " << setw(10) << c->sd(index)
                  << "\n\tneff:        " << setw(10) << neff
                  << "\n\tsplit R.hat: " << setw(10) << c->split_potential_scale_reduction(index)
                  << "\n\tz:           " << setw(10) << z
                  << "\n\tse:          " << setw(10) << se
                  << "\n\n\tfabs(diff) > z * se * 5.0: " 
                  << fabs(expected_mean - sample_mean) << " > " << z*se * 5.0 << "\n\n";
      }*/
  }
  
  if (failed == 0)
    return;

  double p = 1 - cdf(binomial(n, alpha), failed);
  // this test should fail less than 0.01% of the time.
  // (if all the parameters are failing independently... ha)
  if (p < 0.001) {
    err_message << "------------------------------------------------------------\n";
    for (int chain = 0; chain < TypeParam::num_chains; chain++) {
      std::vector<std::pair<std::string, std::string> > options = 
        parse_command_output(TypeParam::command_outputs[chain]);

      for (int option = 0; option < options.size(); option++) {
        if (options[option].first == "seed")
          err_message << "seed: " << options[option].second << std::endl;
      }
    }
    
    EXPECT_EQ(0, failed)
      << "Failed " << failed << " of " << expected_values.size() << " comparisons\n"
      << "p: " << p << std::endl
      << "------------------------------------------------------------\n"
      << err_message.str() << std::endl
      << "------------------------------------------------------------\n";
    
  }
}

REGISTER_TYPED_TEST_CASE_P(Model_Test_Fixture,
                           TestGradient,
                           RunModel,
                           ChainsTest,
                           ExpectedValuesTest);

#endif
=======
#ifndef __TEST__MODELS__MODEL_TEST_FIXTURE_HPP__
#define __TEST__MODELS__MODEL_TEST_FIXTURE_HPP__

#include <gtest/gtest.h>
#include <test/models/utility.hpp>
#include <stan/mcmc/chains.hpp>
#include <utility>
#include <boost/math/distributions/students_t.hpp>
#include <boost/math/distributions/binomial.hpp>
#include <fstream>
#include <algorithm>

/** 
 * Model_Test_Fixture is a test fixture for google test
 * to aid in running models.
 *
 * Derived classes must define:
 *   static std::vector<std::string> get_model_path()
 *   static bool has_data()
 *   - indicates whether the model has data
 */
template <class Derived>
class Model_Test_Fixture : public ::testing::Test {
  
public:
  static char path_separator;
  static std::string model_path;
  static stan::mcmc::chains<> *chains;
  static int num_chains;
  static std::vector<std::string> command_outputs;
  static const int skip;
  static int iterations;
  static long elapsed_milliseconds;

  /** 
   * SetUpTestCase() called by google test once
   * a test case.
   *
   * Sets:
   *  - path_separator: '\' for Windows, '/' for all else.
   *  - base_name:      location of model without ".stan"
   *  - chains:         creates a chains object by reading
   *                    the header of a csv file
   */
  static void SetUpTestCase() {
    model_path = convert_model_path(get_model_path());

    iterations = num_iterations();

    chains = create_chains();
  }
    
  /** 
   * TearDownTestCase() called by google test once
   * a test case.
   *
   * Deletes chains. 
   */
  static void TearDownTestCase() {
    delete chains;
  }

  /** 
   * Returns the csv file for the chain number.
   * 
   * @param chain the chain number
   * 
   * @return the file location of the csv file
   */
  static std::string get_csv_file(int chain) {
    std::stringstream csv_file;
    csv_file << model_path << "." << chain << ".csv";
    return csv_file.str();
  }

  /** 
   * Returns the command to run in a shell on the OS.
   * 
   * @param chain the chain number 
   * 
   * @return a string command that can be run from a shell.
   */
  static std::string get_command(int chain) {
    std::stringstream command;
    command << model_path;
    command << " id=" << chain;
    if (has_data()) {
      command << " data=" << model_path << ".data.R";
    }
    if (has_init()) {
      command << " init=" << model_path << ".init.R";
    }
    command << " output file=" << get_csv_file(chain)
            << " refresh=" << iterations;
    return command.str();
  }

  /** 
   * Populates the chains object with data from csv files.
   */
  static void default_populate_chains() {
    if (chains->num_kept_samples() == 0U) {
      for (int chain = 1U; chain <= num_chains; chain++) {
        std::ifstream ifstream(get_csv_file(chain).c_str());
        chains->add(stan::io::stan_csv_reader::parse(ifstream));
        ifstream.close();
      }
    }
  }

  static void populate_chains() {
    Derived::populate_chains();
  }
  
  static void test_gradient() {

    std::string command = get_command(1U);
    command += " diagnose test=gradient";
    
    std::string command_output;
    EXPECT_NO_THROW(command_output = command)
      << "Gradient test failed. \n"
      << "\tRan command: " << command << "\n"
      << "\tCommand output: " << command_output;
  }

  /** 
   * Runs the model num_chains times.
   * Populates the chains object after running the model.
   */
  static void run_model() {
    for (int chain = 1; chain <= num_chains; chain++) {

      std::string command = get_command(chain);
      
      std::stringstream method;
      method << " sample num_samples="
             << 0.5 * iterations
             << " num_warmup="
             << 0.5 * iterations;
      
      command += method.str();
      
      
      run_command_output out;
      out = run_command(command);
      elapsed_milliseconds += out.time;
      command_outputs.push_back(out.output);
    }
    populate_chains();
  }
    
  /** 
   * Creates a chains object.
   *
   * Runs the model for 0 iterations to read the
   * names and dimensions of the parameters.
   * 
   * @return An initialized chains object.
   */
  static stan::mcmc::chains<>* create_chains() {
    
    std::string command = get_command(1U);
    command += " sample num_samples=0 num_warmup=0";
    
    run_command_output out = run_command(command);
    EXPECT_FALSE(out.hasError)
      << "Can not build header using: " << out;
      
    std::ifstream ifstream;
    ifstream.open(get_csv_file(1).c_str());
    stan::io::stan_csv stan_csv = stan::io::stan_csv_reader::parse(ifstream);
    ifstream.close();
    
    return (new stan::mcmc::chains<>(stan_csv));
  }


  /** 
   * Return the path to the model (without the extension) as
   * a vector.
   * 
   * @return the path to the model
   */
  static std::vector<std::string> get_model_path() {
    return Derived::get_model_path();
  }
  
  /**
   * Return true if the model has data.
   *
   * @return true if the model has data;
   *         false otherwise.
   */
  static bool has_data() {
    return Derived::has_data();
  }

  /**
   * Return true if the model has an initialization file.
   *
   * @return true if the model has an initialization file;
   *         false otherwise.
   */
  static bool has_init() {
    return Derived::has_init();
  }

  static std::vector<int> skip_chains_test() {
    return Derived::skip_chains_test();
  } 

  static int num_iterations() {
    return Derived::num_iterations();
  }

  static std::vector<std::pair<int, double> >
  get_expected_values() {
    return Derived::get_expected_values();
  }

  static bool is_results_empty() {
    std::ifstream results("models/timing.csv");
    return (results.peek() == EOF);
  }

  static void write_header() {
    if (!is_results_empty())
      return;
    std::ofstream results("models/timing.csv");
    results << "model" << ","
      << "chains" << ","
      << "iterations per chain" << ","
      << "kept samples" << ","
      << "parameters" << ","
      << "time (ms)" << ","
      << "n_eff (min)" << ","
      << "n_eff (max)" << ","
            << "n_eff (mean)" << ","
            << "n_eff (median)" << ","
      << "time per n_eff (min)" << ","
      << "time per n_eff (max)" << ","
      << "time per n_eff (mean)" << ","
      << "time per n_eff (median)"
      << std::endl;
    results.close();
  }
  
  static void write_results() {
    write_header();
    std::ofstream results("models/timing.csv", std::ios_base::app);
    
    int N = chains->num_params() - skip;
    std::vector<double> n_eff(N);
    for (int n = 0; n < N; n++)
      n_eff[n] = chains->effective_sample_size(n+skip-1);
    std::sort(n_eff.begin(), n_eff.end());
    double n_eff_median;
    if (N % 2 == 0)
      n_eff_median = (n_eff[N/2 - 1] + n_eff[N/2]) / 2;
    else
      n_eff_median = n_eff[N/2];

    results << "\"" << model_path << ".stan\"" << ","
      << chains->num_chains() << ","
      << num_iterations() << ","
      << chains->num_kept_samples() << ","
      << N << ","
      << elapsed_milliseconds << ","
      << *(std::min_element(n_eff.begin(), n_eff.end())) << ","
      << *(std::max_element(n_eff.begin(), n_eff.end())) << ","
            << stan::math::mean(n_eff) << ","
      << n_eff_median << ","
      << elapsed_milliseconds / *(std::min_element(n_eff.begin(), n_eff.end())) << ","
      << elapsed_milliseconds / *(std::max_element(n_eff.begin(), n_eff.end())) << ","
      << elapsed_milliseconds / stan::math::mean(n_eff) << ","
      << elapsed_milliseconds / n_eff_median
      << std::endl;
    results.close();
  }

};
  
template<class Derived> 
stan::mcmc::chains<> *Model_Test_Fixture<Derived>::chains;

template<class Derived>
int Model_Test_Fixture<Derived>::num_chains = 4;

template<class Derived>
std::string Model_Test_Fixture<Derived>::model_path;

template<class Derived>
std::vector<std::string> Model_Test_Fixture<Derived>::command_outputs;

template<class Derived>
const int Model_Test_Fixture<Derived>::skip = 4;

template<class Derived>
int Model_Test_Fixture<Derived>::iterations = 2000;

template<class Derived>
long Model_Test_Fixture<Derived>::elapsed_milliseconds = 0;


TYPED_TEST_CASE_P(Model_Test_Fixture);

TYPED_TEST_P(Model_Test_Fixture, TestGradient) {
  TypeParam::test_gradient();
}

TYPED_TEST_P(Model_Test_Fixture, RunModel) {
  TypeParam::run_model();
  TypeParam::write_results();
}

TYPED_TEST_P(Model_Test_Fixture, ChainsTest) {
  std::vector<std::string> err_message;
  for (int chain = 0; chain < TypeParam::num_chains; chain++) {
    std::vector<std::pair<std::string, std::string> > options = 
      parse_command_output(TypeParam::command_outputs[chain]);
    parse_command_output(TypeParam::command_outputs[chain]);

    std::string msg = "Seed is : ";
    for (int option = 0; option < options.size(); option++) {
      if (options[option].first == "seed")
        msg += options[option].second;
    }
    err_message.push_back(msg);
  }

  stan::mcmc::chains<> *c = TypeParam::chains;
  int num_chains = c->num_chains();
  int num_params = c->num_params();
  std::vector<int> params_to_skip = TypeParam::skip_chains_test();
  std::sort(params_to_skip.begin(), params_to_skip.end());
  
  for (int chain = 0; chain < num_chains; chain++) {
    for (int param = TypeParam::skip; param < num_params; param++) {
      if (!std::binary_search(params_to_skip.begin(), params_to_skip.end(), param)) {
  EXPECT_GT(c->variance(chain, param), 0)
    << "Chain " << chain << ", param " << param << ", name " << c->param_name(param)
    << ": variance is 0" << std::endl
    << err_message[chain];
      }
    }
  }

  for (int param = TypeParam::skip; param < num_params; param++) {
    if (std::find(params_to_skip.begin(), params_to_skip.end(), param) == params_to_skip.end()) {
      // made this 1.5 to fail less often
      EXPECT_LT(c->split_potential_scale_reduction(param), 1.5) 
  << "Param " << param << ", " << c->param_name(param)
  << ": split r hat > 1.5" << std::endl;
    }
  }
}


TYPED_TEST_P(Model_Test_Fixture, ExpectedValuesTest) {
  using std::vector;
  using std::pair;
  using std::sqrt;
  using std::fabs;
  using std::setw;

  using boost::math::students_t;
  using boost::math::binomial;
  using boost::math::quantile;
  
  vector<pair<int, double> > expected_values = TypeParam::get_expected_values();
  int n = expected_values.size();
  if (n == 0)
    return;

  stan::mcmc::chains<> *c = TypeParam::chains;
  double alpha = 0.05;
  if (n == 1) 
    alpha = 0.0005;
  
  int failed = 0;
  std::stringstream err_message;
  for (int i = TypeParam::skip; i < n; i++) {
    int index = expected_values[i].first;
    double expected_mean = expected_values[i].second;

    double neff = c->effective_sample_size(index);
    double sample_mean = c->mean(index);
    double sd = c->sd(index);
    double se = sd / sqrt(neff);
    double z = quantile(students_t(neff-1.0), 1 - alpha/2.0);

    if (fabs(expected_mean - sample_mean) > sd) {
      failed++;
      // want the error message to have which, what, how
      err_message << "parameter index: " << index << ", name: " << c->param_name(index)
                  << "\n\texpected:    " << setw(10) << expected_mean
                  << "\n\tsampled:     " << setw(10) << sample_mean
      << "\n\tsd:          " << setw(10) << c->sd(index)
                  << "\n\tneff:        " << setw(10) << neff
                  << "\n\tsplit R.hat: " << setw(10) << c->split_potential_scale_reduction(index)
                  << "\n\tz:           " << setw(10) << z
                  << "\n\tse:          " << setw(10) << se
                  << "\n\n\tfabs(diff) > sd: " 
                  << fabs(expected_mean - sample_mean) << " > " << sd << "\n\n";
    }
    // that 5.0 is there to make the test fail less often.
    /*if (fabs(expected_mean - sample_mean) > z*se * 5.0) {
      failed++;
      // want the error message to have which, what, how
      err_message << "parameter index: " << index
                  << "\n\texpected:    " << setw(10) << expected_mean
                  << "\n\tsampled:     " << setw(10) << sample_mean
      << "\n\tsd:          " << setw(10) << c->sd(index)
                  << "\n\tneff:        " << setw(10) << neff
                  << "\n\tsplit R.hat: " << setw(10) << c->split_potential_scale_reduction(index)
                  << "\n\tz:           " << setw(10) << z
                  << "\n\tse:          " << setw(10) << se
                  << "\n\n\tfabs(diff) > z * se * 5.0: " 
                  << fabs(expected_mean - sample_mean) << " > " << z*se * 5.0 << "\n\n";
      }*/
  }
  
  if (failed == 0)
    return;

  double p = 1 - cdf(binomial(n, alpha), failed);
  // this test should fail less than 0.01% of the time.
  // (if all the parameters are failing independently... ha)
  if (p < 0.001) {
    err_message << "------------------------------------------------------------\n";
    for (int chain = 0; chain < TypeParam::num_chains; chain++) {
      std::vector<std::pair<std::string, std::string> > options = 
        parse_command_output(TypeParam::command_outputs[chain]);

      for (int option = 0; option < options.size(); option++) {
        if (options[option].first == "seed")
          err_message << "seed: " << options[option].second << std::endl;
      }
    }
    
    EXPECT_EQ(0, failed)
      << "Failed " << failed << " of " << expected_values.size() << " comparisons\n"
      << "p: " << p << std::endl
      << "------------------------------------------------------------\n"
      << err_message.str() << std::endl
      << "------------------------------------------------------------\n";
    
  }
}

REGISTER_TYPED_TEST_CASE_P(Model_Test_Fixture,
                           TestGradient,
                           RunModel,
                           ChainsTest,
                           ExpectedValuesTest);

#endif
>>>>>>> 4f28141b
<|MERGE_RESOLUTION|>--- conflicted
+++ resolved
@@ -1,4 +1,3 @@
-<<<<<<< HEAD
 #ifndef __TEST__MODELS__MODEL_TEST_FIXTURE_HPP__
 #define __TEST__MODELS__MODEL_TEST_FIXTURE_HPP__
 
@@ -84,9 +83,6 @@
   static std::string get_command(int chain) {
     std::stringstream command;
     command << model_path;
-    command << " sample "
-            << " num_samples=" << 0.5 * iterations
-            << " num_warmup=" << 0.5 * iterations;
     command << " id=" << chain;
     if (has_data()) {
       command << " data file=" << model_path << ".data.R";
@@ -117,14 +113,15 @@
   }
   
   static void test_gradient() {
+
     std::string command = get_command(1U);
     command += " diagnose test=gradient";
+    
     std::string command_output;
-    EXPECT_NO_THROW(command_output = run_command(command))
+    EXPECT_NO_THROW(command_output = command)
       << "Gradient test failed. \n"
       << "\tRan command: " << command << "\n"
       << "\tCommand output: " << command_output;
-    //std::cout << "command_output: " << command_output << "\n";
   }
 
   /** 
@@ -133,11 +130,22 @@
    */
   static void run_model() {
     for (int chain = 1; chain <= num_chains; chain++) {
-      std::string command_output;
-      command_output = run_command(get_command(chain), elapsed_milliseconds);
-      //EXPECT_NO_THROW(command_output = run_command(get_command(chain), elapsed_milliseconds)) 
-      //<< "Can not execute command: " << get_command(chain) << std::endl;
-      command_outputs.push_back(command_output);
+
+      std::string command = get_command(chain);
+      
+      std::stringstream method;
+      method << " sample num_samples="
+             << 0.5 * iterations
+             << " num_warmup="
+             << 0.5 * iterations;
+      
+      command += method.str();
+      
+      
+      run_command_output out;
+      out = run_command(command);
+      elapsed_milliseconds += out.time;
+      command_outputs.push_back(out.output);
     }
     populate_chains();
   }
@@ -151,11 +159,13 @@
    * @return An initialized chains object.
    */
   static stan::mcmc::chains<>* create_chains() {
-    std::stringstream command;
-    command << get_command(1U)
-      << " sample num_samples=0 num_warmup=0";
-    EXPECT_NO_THROW(run_command(command.str())) 
-      << "Can not build header using: " << command.str();
+    
+    std::string command = get_command(1U);
+    command += " sample num_samples=0 num_warmup=0";
+    
+    run_command_output out = run_command(command);
+    EXPECT_FALSE(out.hasError)
+      << "Can not build header using: " << out;
       
     std::ifstream ifstream;
     ifstream.open(get_csv_file(1).c_str());
@@ -445,464 +455,4 @@
                            ChainsTest,
                            ExpectedValuesTest);
 
-#endif
-=======
-#ifndef __TEST__MODELS__MODEL_TEST_FIXTURE_HPP__
-#define __TEST__MODELS__MODEL_TEST_FIXTURE_HPP__
-
-#include <gtest/gtest.h>
-#include <test/models/utility.hpp>
-#include <stan/mcmc/chains.hpp>
-#include <utility>
-#include <boost/math/distributions/students_t.hpp>
-#include <boost/math/distributions/binomial.hpp>
-#include <fstream>
-#include <algorithm>
-
-/** 
- * Model_Test_Fixture is a test fixture for google test
- * to aid in running models.
- *
- * Derived classes must define:
- *   static std::vector<std::string> get_model_path()
- *   static bool has_data()
- *   - indicates whether the model has data
- */
-template <class Derived>
-class Model_Test_Fixture : public ::testing::Test {
-  
-public:
-  static char path_separator;
-  static std::string model_path;
-  static stan::mcmc::chains<> *chains;
-  static int num_chains;
-  static std::vector<std::string> command_outputs;
-  static const int skip;
-  static int iterations;
-  static long elapsed_milliseconds;
-
-  /** 
-   * SetUpTestCase() called by google test once
-   * a test case.
-   *
-   * Sets:
-   *  - path_separator: '\' for Windows, '/' for all else.
-   *  - base_name:      location of model without ".stan"
-   *  - chains:         creates a chains object by reading
-   *                    the header of a csv file
-   */
-  static void SetUpTestCase() {
-    model_path = convert_model_path(get_model_path());
-
-    iterations = num_iterations();
-
-    chains = create_chains();
-  }
-    
-  /** 
-   * TearDownTestCase() called by google test once
-   * a test case.
-   *
-   * Deletes chains. 
-   */
-  static void TearDownTestCase() {
-    delete chains;
-  }
-
-  /** 
-   * Returns the csv file for the chain number.
-   * 
-   * @param chain the chain number
-   * 
-   * @return the file location of the csv file
-   */
-  static std::string get_csv_file(int chain) {
-    std::stringstream csv_file;
-    csv_file << model_path << "." << chain << ".csv";
-    return csv_file.str();
-  }
-
-  /** 
-   * Returns the command to run in a shell on the OS.
-   * 
-   * @param chain the chain number 
-   * 
-   * @return a string command that can be run from a shell.
-   */
-  static std::string get_command(int chain) {
-    std::stringstream command;
-    command << model_path;
-    command << " id=" << chain;
-    if (has_data()) {
-      command << " data=" << model_path << ".data.R";
-    }
-    if (has_init()) {
-      command << " init=" << model_path << ".init.R";
-    }
-    command << " output file=" << get_csv_file(chain)
-            << " refresh=" << iterations;
-    return command.str();
-  }
-
-  /** 
-   * Populates the chains object with data from csv files.
-   */
-  static void default_populate_chains() {
-    if (chains->num_kept_samples() == 0U) {
-      for (int chain = 1U; chain <= num_chains; chain++) {
-        std::ifstream ifstream(get_csv_file(chain).c_str());
-        chains->add(stan::io::stan_csv_reader::parse(ifstream));
-        ifstream.close();
-      }
-    }
-  }
-
-  static void populate_chains() {
-    Derived::populate_chains();
-  }
-  
-  static void test_gradient() {
-
-    std::string command = get_command(1U);
-    command += " diagnose test=gradient";
-    
-    std::string command_output;
-    EXPECT_NO_THROW(command_output = command)
-      << "Gradient test failed. \n"
-      << "\tRan command: " << command << "\n"
-      << "\tCommand output: " << command_output;
-  }
-
-  /** 
-   * Runs the model num_chains times.
-   * Populates the chains object after running the model.
-   */
-  static void run_model() {
-    for (int chain = 1; chain <= num_chains; chain++) {
-
-      std::string command = get_command(chain);
-      
-      std::stringstream method;
-      method << " sample num_samples="
-             << 0.5 * iterations
-             << " num_warmup="
-             << 0.5 * iterations;
-      
-      command += method.str();
-      
-      
-      run_command_output out;
-      out = run_command(command);
-      elapsed_milliseconds += out.time;
-      command_outputs.push_back(out.output);
-    }
-    populate_chains();
-  }
-    
-  /** 
-   * Creates a chains object.
-   *
-   * Runs the model for 0 iterations to read the
-   * names and dimensions of the parameters.
-   * 
-   * @return An initialized chains object.
-   */
-  static stan::mcmc::chains<>* create_chains() {
-    
-    std::string command = get_command(1U);
-    command += " sample num_samples=0 num_warmup=0";
-    
-    run_command_output out = run_command(command);
-    EXPECT_FALSE(out.hasError)
-      << "Can not build header using: " << out;
-      
-    std::ifstream ifstream;
-    ifstream.open(get_csv_file(1).c_str());
-    stan::io::stan_csv stan_csv = stan::io::stan_csv_reader::parse(ifstream);
-    ifstream.close();
-    
-    return (new stan::mcmc::chains<>(stan_csv));
-  }
-
-
-  /** 
-   * Return the path to the model (without the extension) as
-   * a vector.
-   * 
-   * @return the path to the model
-   */
-  static std::vector<std::string> get_model_path() {
-    return Derived::get_model_path();
-  }
-  
-  /**
-   * Return true if the model has data.
-   *
-   * @return true if the model has data;
-   *         false otherwise.
-   */
-  static bool has_data() {
-    return Derived::has_data();
-  }
-
-  /**
-   * Return true if the model has an initialization file.
-   *
-   * @return true if the model has an initialization file;
-   *         false otherwise.
-   */
-  static bool has_init() {
-    return Derived::has_init();
-  }
-
-  static std::vector<int> skip_chains_test() {
-    return Derived::skip_chains_test();
-  } 
-
-  static int num_iterations() {
-    return Derived::num_iterations();
-  }
-
-  static std::vector<std::pair<int, double> >
-  get_expected_values() {
-    return Derived::get_expected_values();
-  }
-
-  static bool is_results_empty() {
-    std::ifstream results("models/timing.csv");
-    return (results.peek() == EOF);
-  }
-
-  static void write_header() {
-    if (!is_results_empty())
-      return;
-    std::ofstream results("models/timing.csv");
-    results << "model" << ","
-      << "chains" << ","
-      << "iterations per chain" << ","
-      << "kept samples" << ","
-      << "parameters" << ","
-      << "time (ms)" << ","
-      << "n_eff (min)" << ","
-      << "n_eff (max)" << ","
-            << "n_eff (mean)" << ","
-            << "n_eff (median)" << ","
-      << "time per n_eff (min)" << ","
-      << "time per n_eff (max)" << ","
-      << "time per n_eff (mean)" << ","
-      << "time per n_eff (median)"
-      << std::endl;
-    results.close();
-  }
-  
-  static void write_results() {
-    write_header();
-    std::ofstream results("models/timing.csv", std::ios_base::app);
-    
-    int N = chains->num_params() - skip;
-    std::vector<double> n_eff(N);
-    for (int n = 0; n < N; n++)
-      n_eff[n] = chains->effective_sample_size(n+skip-1);
-    std::sort(n_eff.begin(), n_eff.end());
-    double n_eff_median;
-    if (N % 2 == 0)
-      n_eff_median = (n_eff[N/2 - 1] + n_eff[N/2]) / 2;
-    else
-      n_eff_median = n_eff[N/2];
-
-    results << "\"" << model_path << ".stan\"" << ","
-      << chains->num_chains() << ","
-      << num_iterations() << ","
-      << chains->num_kept_samples() << ","
-      << N << ","
-      << elapsed_milliseconds << ","
-      << *(std::min_element(n_eff.begin(), n_eff.end())) << ","
-      << *(std::max_element(n_eff.begin(), n_eff.end())) << ","
-            << stan::math::mean(n_eff) << ","
-      << n_eff_median << ","
-      << elapsed_milliseconds / *(std::min_element(n_eff.begin(), n_eff.end())) << ","
-      << elapsed_milliseconds / *(std::max_element(n_eff.begin(), n_eff.end())) << ","
-      << elapsed_milliseconds / stan::math::mean(n_eff) << ","
-      << elapsed_milliseconds / n_eff_median
-      << std::endl;
-    results.close();
-  }
-
-};
-  
-template<class Derived> 
-stan::mcmc::chains<> *Model_Test_Fixture<Derived>::chains;
-
-template<class Derived>
-int Model_Test_Fixture<Derived>::num_chains = 4;
-
-template<class Derived>
-std::string Model_Test_Fixture<Derived>::model_path;
-
-template<class Derived>
-std::vector<std::string> Model_Test_Fixture<Derived>::command_outputs;
-
-template<class Derived>
-const int Model_Test_Fixture<Derived>::skip = 4;
-
-template<class Derived>
-int Model_Test_Fixture<Derived>::iterations = 2000;
-
-template<class Derived>
-long Model_Test_Fixture<Derived>::elapsed_milliseconds = 0;
-
-
-TYPED_TEST_CASE_P(Model_Test_Fixture);
-
-TYPED_TEST_P(Model_Test_Fixture, TestGradient) {
-  TypeParam::test_gradient();
-}
-
-TYPED_TEST_P(Model_Test_Fixture, RunModel) {
-  TypeParam::run_model();
-  TypeParam::write_results();
-}
-
-TYPED_TEST_P(Model_Test_Fixture, ChainsTest) {
-  std::vector<std::string> err_message;
-  for (int chain = 0; chain < TypeParam::num_chains; chain++) {
-    std::vector<std::pair<std::string, std::string> > options = 
-      parse_command_output(TypeParam::command_outputs[chain]);
-    parse_command_output(TypeParam::command_outputs[chain]);
-
-    std::string msg = "Seed is : ";
-    for (int option = 0; option < options.size(); option++) {
-      if (options[option].first == "seed")
-        msg += options[option].second;
-    }
-    err_message.push_back(msg);
-  }
-
-  stan::mcmc::chains<> *c = TypeParam::chains;
-  int num_chains = c->num_chains();
-  int num_params = c->num_params();
-  std::vector<int> params_to_skip = TypeParam::skip_chains_test();
-  std::sort(params_to_skip.begin(), params_to_skip.end());
-  
-  for (int chain = 0; chain < num_chains; chain++) {
-    for (int param = TypeParam::skip; param < num_params; param++) {
-      if (!std::binary_search(params_to_skip.begin(), params_to_skip.end(), param)) {
-  EXPECT_GT(c->variance(chain, param), 0)
-    << "Chain " << chain << ", param " << param << ", name " << c->param_name(param)
-    << ": variance is 0" << std::endl
-    << err_message[chain];
-      }
-    }
-  }
-
-  for (int param = TypeParam::skip; param < num_params; param++) {
-    if (std::find(params_to_skip.begin(), params_to_skip.end(), param) == params_to_skip.end()) {
-      // made this 1.5 to fail less often
-      EXPECT_LT(c->split_potential_scale_reduction(param), 1.5) 
-  << "Param " << param << ", " << c->param_name(param)
-  << ": split r hat > 1.5" << std::endl;
-    }
-  }
-}
-
-
-TYPED_TEST_P(Model_Test_Fixture, ExpectedValuesTest) {
-  using std::vector;
-  using std::pair;
-  using std::sqrt;
-  using std::fabs;
-  using std::setw;
-
-  using boost::math::students_t;
-  using boost::math::binomial;
-  using boost::math::quantile;
-  
-  vector<pair<int, double> > expected_values = TypeParam::get_expected_values();
-  int n = expected_values.size();
-  if (n == 0)
-    return;
-
-  stan::mcmc::chains<> *c = TypeParam::chains;
-  double alpha = 0.05;
-  if (n == 1) 
-    alpha = 0.0005;
-  
-  int failed = 0;
-  std::stringstream err_message;
-  for (int i = TypeParam::skip; i < n; i++) {
-    int index = expected_values[i].first;
-    double expected_mean = expected_values[i].second;
-
-    double neff = c->effective_sample_size(index);
-    double sample_mean = c->mean(index);
-    double sd = c->sd(index);
-    double se = sd / sqrt(neff);
-    double z = quantile(students_t(neff-1.0), 1 - alpha/2.0);
-
-    if (fabs(expected_mean - sample_mean) > sd) {
-      failed++;
-      // want the error message to have which, what, how
-      err_message << "parameter index: " << index << ", name: " << c->param_name(index)
-                  << "\n\texpected:    " << setw(10) << expected_mean
-                  << "\n\tsampled:     " << setw(10) << sample_mean
-      << "\n\tsd:          " << setw(10) << c->sd(index)
-                  << "\n\tneff:        " << setw(10) << neff
-                  << "\n\tsplit R.hat: " << setw(10) << c->split_potential_scale_reduction(index)
-                  << "\n\tz:           " << setw(10) << z
-                  << "\n\tse:          " << setw(10) << se
-                  << "\n\n\tfabs(diff) > sd: " 
-                  << fabs(expected_mean - sample_mean) << " > " << sd << "\n\n";
-    }
-    // that 5.0 is there to make the test fail less often.
-    /*if (fabs(expected_mean - sample_mean) > z*se * 5.0) {
-      failed++;
-      // want the error message to have which, what, how
-      err_message << "parameter index: " << index
-                  << "\n\texpected:    " << setw(10) << expected_mean
-                  << "\n\tsampled:     " << setw(10) << sample_mean
-      << "\n\tsd:          " << setw(10) << c->sd(index)
-                  << "\n\tneff:        " << setw(10) << neff
-                  << "\n\tsplit R.hat: " << setw(10) << c->split_potential_scale_reduction(index)
-                  << "\n\tz:           " << setw(10) << z
-                  << "\n\tse:          " << setw(10) << se
-                  << "\n\n\tfabs(diff) > z * se * 5.0: " 
-                  << fabs(expected_mean - sample_mean) << " > " << z*se * 5.0 << "\n\n";
-      }*/
-  }
-  
-  if (failed == 0)
-    return;
-
-  double p = 1 - cdf(binomial(n, alpha), failed);
-  // this test should fail less than 0.01% of the time.
-  // (if all the parameters are failing independently... ha)
-  if (p < 0.001) {
-    err_message << "------------------------------------------------------------\n";
-    for (int chain = 0; chain < TypeParam::num_chains; chain++) {
-      std::vector<std::pair<std::string, std::string> > options = 
-        parse_command_output(TypeParam::command_outputs[chain]);
-
-      for (int option = 0; option < options.size(); option++) {
-        if (options[option].first == "seed")
-          err_message << "seed: " << options[option].second << std::endl;
-      }
-    }
-    
-    EXPECT_EQ(0, failed)
-      << "Failed " << failed << " of " << expected_values.size() << " comparisons\n"
-      << "p: " << p << std::endl
-      << "------------------------------------------------------------\n"
-      << err_message.str() << std::endl
-      << "------------------------------------------------------------\n";
-    
-  }
-}
-
-REGISTER_TYPED_TEST_CASE_P(Model_Test_Fixture,
-                           TestGradient,
-                           RunModel,
-                           ChainsTest,
-                           ExpectedValuesTest);
-
-#endif
->>>>>>> 4f28141b
+#endif