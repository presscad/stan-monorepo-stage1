#ifndef TEST_UNIT_LANG_PARSER_UTILITY_HPP
#define TEST_UNIT_LANG_PARSER_UTILITY_HPP

#include <gtest/gtest.h>
#include <iostream>
#include <fstream>
#include <istream>
#include <sstream>
#include <exception>
#include <stdexcept>

#include <boost/lexical_cast.hpp>

#include <stan/lang/ast.hpp>
#include <stan/lang/compiler.hpp>
#include <stan/lang/parser.hpp>
#include <stan/lang/generator.hpp>
#include <stan/lang/grammars/program_grammar.hpp>
#include <stan/lang/grammars/whitespace_grammar.hpp>
#include <stan/lang/grammars/expression_grammar.hpp>
#include <stan/lang/grammars/statement_grammar.hpp>
#include <stan/lang/grammars/var_decls_grammar.hpp>
#include <test/unit/util.hpp>

/** extract model name from filepath name
 * @param file_name  Name off model file
 */
std::string file_name_to_model_name(const std::string& name) {
  std::string name_copy = name;
  size_t last_bk = name_copy.find_last_of('\\');
  if (last_bk != std::string::npos)
    name_copy.erase(0,last_bk + 1);
  size_t last_fwd = name_copy.find_last_of('/');
  if (last_fwd != std::string::npos)
    name_copy.erase(0,last_fwd + 1);
    
  size_t last_dot = name_copy.find_last_of('.');
  if (last_dot != std::string::npos)
    name_copy.erase(last_dot,name_copy.size());

  name_copy += "_model";
  return name_copy;
}


/** test whether model with specified path name parses successfully
 *
 * @param file_name  Filepath of model file
 * @param msgs Expected error message (default: none)
 * @param allow_undefined Boolean to permit undefined functions (default: false)
 */
bool is_parsable(const std::string& file_name,
                 std::ostream* msgs = 0,
                 bool allow_undefined = false) {
  stan::lang::program prog;
  std::ifstream fs(file_name.c_str());
<<<<<<< HEAD
  if (!fs.good()) {
    throw std::invalid_argument("Could not read model file: " + file_name);
=======
  if (fs.fail()) {
    *msgs <<  "Cannot open model file " << file_name << std::endl; 
    return false;
>>>>>>> 9282cc12
  }
  std::string model_name = file_name_to_model_name(file_name);
  bool parsable
    = stan::lang::parse(msgs, fs, model_name, prog, allow_undefined);
  return parsable;
}


/** test whether model with specified name in path good parses successfully
 *
 * @param model_name Name of model to parse
 * @param folder Path to folder under src/test/test-models (default "good")
 * @param msgs Warning message
 */
bool is_parsable_folder(const std::string& model_name,
                        const std::string folder = "good",
                        std::ostream* msgs = 0,
                        const std::string extension = ".stan") {
  std::string path("src/test/test-models/");
  path += folder;
  path += "/";
  path += model_name;
  path += extension;
  return is_parsable(path, msgs, false);
}

/** test that model with specified name in folder "good"
 *  parses without throwing an exception
 *
 * @param model_name Name of model to parse
 */
void test_parsable(const std::string& model_name) {
  {
    SCOPED_TRACE("parsing: " + model_name);
    EXPECT_TRUE(is_parsable_folder(model_name, "good"));
  }
}

/** test that file with standalone functions with specified name in folder 
 * "good-standalone-functions" parses without throwing an exception
 *
 * @param model_name Name of model to parse
 */
void test_parsable_standalone_functions(const std::string& model_name) {
  {
    SCOPED_TRACE("parsing standalone functions: " + model_name);
    EXPECT_TRUE(is_parsable_folder(model_name, "good-standalone-functions", 
                  0, ".stanfuncs"));
  }
}

/** test that model with specified name in folder "bad" throws
 * an exception containing the second arg as a substring
 *
 * @param model_name Name of model to parse
 * @param msg Substring of error message expected.
 */
void test_throws(const std::string& model_name, const std::string& error_msg) {
  std::stringstream msgs;
  try {
    is_parsable_folder(model_name, "bad", &msgs);
  } catch (const std::invalid_argument& e) {
    if (std::string(e.what()).find(error_msg) == std::string::npos
        && msgs.str().find(error_msg) == std::string::npos) {
      FAIL() << std::endl << "*********************************" << std::endl
             << "model name=" << model_name << std::endl
             << "*** EXPECTED: error_msg=" << error_msg << std::endl
             << "*** FOUND: e.what()=" << e.what() << std::endl
             << "*** FOUND: msgs.str()=" << msgs.str() << std::endl
             << "*********************************" << std::endl
             << std::endl;
    }
    return;
  }
  
  FAIL() << "model name=" << model_name 
         << " is parsable and were expecting msg=" << error_msg
         << std::endl;
}

/**
 * Same as test_throws() but for two messages.
 */
void test_throws(const std::string& model_name, 
                 const std::string& error_msg1,
                 const std::string& error_msg2) {
  test_throws(model_name, error_msg1);
  test_throws(model_name, error_msg2);
}

/**
 * Same as test_throws() but for three messages.
 */
void test_throws(const std::string& model_name, 
                 const std::string& error_msg1,
                 const std::string& error_msg2,
                 const std::string& error_msg3) {
  test_throws(model_name, error_msg1);
  test_throws(model_name, error_msg2);
  test_throws(model_name, error_msg3);
}

/** test that model with specified name in good path parses
 * and returns a warning containing the second arg as a substring
 *
 * @param model_name Name of model to parse
 * @param msg Substring of warning message expected.
 */
void test_warning(const std::string& model_name, 
                  const std::string& warning_msg) {
  std::stringstream msgs;
  EXPECT_TRUE(is_parsable_folder(model_name, "good", &msgs));
  bool found = msgs.str().find(warning_msg) != std::string::npos;
  EXPECT_TRUE(found) << std::endl 
    << "FOUND: " << msgs.str() 
    << std::endl
    << "EXPECTED (as substring): " << warning_msg
    << std::endl;
}

std::string model_to_cpp(const std::string& model_text) {
  std::string model_name = "foo";
  std::stringstream ss(model_text);
  std::stringstream msgs;
  stan::lang::program prog;
  bool parsable = stan::lang::parse(&msgs, ss, model_name, prog);
  EXPECT_TRUE(parsable);

  std::stringstream output;
  stan::lang::generate_cpp(prog, model_name, output);
  return output.str();
}


void expect_matches(int n,
                    const std::string& stan_code,
                    const std::string& target) {
  std::string model_cpp = model_to_cpp(stan_code);
  EXPECT_EQ(n, count_matches(target, model_cpp))
    << "looking for: " << target;
}

std::string get_file_name(const std::string& folder,
                          const std::string& model_name) {
  std::string path("src/test/test-models/");
  path += folder;
  path += "/";
  path += model_name;
  path += ".stan";
  return path;
}

void expect_match(const std::string& model_name,
                  const std::string& target,
                  bool allow_undefined = false) {
  std::stringstream msgs;
  std::string file_name = get_file_name("good", model_name);
  std::ifstream file_stream(file_name.c_str());
  std::stringstream cpp_out_stream;
  stan::lang::compile(&msgs, file_stream, cpp_out_stream,
                      model_name, allow_undefined);
  std::string cpp_out = cpp_out_stream.str();
  file_stream.close();
  EXPECT_TRUE(count_matches(target, cpp_out) > 0)
    << "looking for: " << target;
}

/**
 * Thest that model of specified name in test/test-models/good
 * has exactly the specified number of matches 
 *
 * @param[in] model_name Name of model file.
 * @param[in] warning_msg Message to count.
 * @param[in] n Expected number of message occurrences.
 */
void test_num_warnings(const std::string& model_name, 
                       const std::string& warning_msg,
                       int n) {
  std::stringstream msgs;
  EXPECT_TRUE(is_parsable_folder(model_name, "good", &msgs));
  EXPECT_EQ(n, count_matches(warning_msg, msgs.str()))
    << "looking for: " << warning_msg;
}
#endif
<|MERGE_RESOLUTION|>--- conflicted
+++ resolved
@@ -54,14 +54,9 @@
                  bool allow_undefined = false) {
   stan::lang::program prog;
   std::ifstream fs(file_name.c_str());
-<<<<<<< HEAD
-  if (!fs.good()) {
-    throw std::invalid_argument("Could not read model file: " + file_name);
-=======
   if (fs.fail()) {
     *msgs <<  "Cannot open model file " << file_name << std::endl; 
     return false;
->>>>>>> 9282cc12
   }
   std::string model_name = file_name_to_model_name(file_name);
   bool parsable
