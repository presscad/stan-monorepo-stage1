#include <test/unit/mcmc/hmc/mock_hmc.hpp>
#include <stan/interface_callbacks/writer/stream_writer.hpp>
#include <stan/mcmc/hmc/xhmc/base_xhmc.hpp>
#include <stan/mcmc/hmc/integrators/expl_leapfrog.hpp>
#include <boost/random/additive_combine.hpp>
#include <gtest/gtest.h>

typedef boost::ecuyer1988 rng_t;

namespace stan {
  namespace mcmc {

    class mock_xhmc: public base_xhmc<mock_model,
                                      mock_hamiltonian,
                                      mock_integrator,
                                      rng_t> {

    public:
      mock_xhmc(const mock_model &m, rng_t& rng)
        : base_xhmc<mock_model,mock_hamiltonian,mock_integrator,rng_t>(m, rng)
      { }
    };

    // Mock Hamiltonian
    template <typename M, typename BaseRNG>
    class divergent_hamiltonian
      : public base_hamiltonian<M, ps_point, BaseRNG> {
    public:
      divergent_hamiltonian(const M& m)
        : base_hamiltonian<M, ps_point, BaseRNG>(m) {}

      double T(ps_point& z) { return 0; }

      double tau(ps_point& z) { return T(z); }
      double phi(ps_point& z) { return this->V(z); }

      double dG_dt(
        ps_point& z, stan::interface_callbacks::writer::base_writer& writer) {
        return 2;
      }

      const Eigen::VectorXd dtau_dq(
        ps_point& z, stan::interface_callbacks::writer::base_writer& writer) {
        return Eigen::VectorXd::Zero(this->model_.num_params_r());
      }

      const Eigen::VectorXd dtau_dp(ps_point& z) {
        return Eigen::VectorXd::Zero(this->model_.num_params_r());
      }

      const Eigen::VectorXd dphi_dq(
        ps_point& z, stan::interface_callbacks::writer::base_writer& writer) {
        return Eigen::VectorXd::Zero(this->model_.num_params_r());
      }

      void init(ps_point& z,
                interface_callbacks::writer::base_writer& info_writer,
                interface_callbacks::writer::base_writer& error_writer) {                
        z.V = 0;
      }

      void sample_p(ps_point& z, BaseRNG& rng) {};

<<<<<<< HEAD
      void update_potential_gradient(
        ps_point& z, stan::interface_callbacks::writer::base_writer& writer) {
=======
      void update(ps_point& z,
                  interface_callbacks::writer::base_writer& info_writer,
                  interface_callbacks::writer::base_writer& error_writer) {                
>>>>>>> 1a9c0286
        z.V += 500;
      }

    };

    class divergent_xhmc: public base_xhmc<mock_model,
                                           divergent_hamiltonian,
                                           expl_leapfrog,
                                           rng_t> {
    public:

      divergent_xhmc(const mock_model &m, rng_t& rng)
        : base_xhmc<mock_model, divergent_hamiltonian, expl_leapfrog,rng_t>(m, rng)
      { }
    };

  }
}

TEST(McmcXHMCBaseXHMC, set_max_depth) {

  rng_t base_rng(0);

  Eigen::VectorXd q(2);
  q(0) = 5;
  q(1) = 1;

  stan::mcmc::mock_model model(q.size());
  stan::mcmc::mock_xhmc sampler(model, base_rng);

  int old_max_depth = 1;
  sampler.set_max_depth(old_max_depth);
  EXPECT_EQ(old_max_depth, sampler.get_max_depth());

  sampler.set_max_depth(-1);
  EXPECT_EQ(old_max_depth, sampler.get_max_depth());
}


TEST(McmcXHMCBaseXHMC, set_max_deltaH) {
  rng_t base_rng(0);

  Eigen::VectorXd q(2);
  q(0) = 5;
  q(1) = 1;

  stan::mcmc::mock_model model(q.size());
  stan::mcmc::mock_xhmc sampler(model, base_rng);

  double old_max_deltaH = 10;
  sampler.set_max_deltaH(old_max_deltaH);
  EXPECT_EQ(old_max_deltaH, sampler.get_max_deltaH());
}

TEST(McmcXHMCBaseXHMC, set_x_delta) {
  rng_t base_rng(0);

  Eigen::VectorXd q(2);
  q(0) = 5;
  q(1) = 1;

  stan::mcmc::mock_model model(q.size());
  stan::mcmc::mock_xhmc sampler(model, base_rng);

  double old_x_delta = 1;
  sampler.set_x_delta(old_x_delta);
  EXPECT_EQ(old_x_delta, sampler.get_x_delta());
}

TEST(McmcXHMCBaseXHMC, build_tree) {

  rng_t base_rng(0);

  int model_size = 1;
  double init_momentum = 1.5;

  stan::mcmc::ps_point z_init(model_size);
  z_init.q(0) = 0;
  z_init.p(0) = init_momentum;

  stan::mcmc::ps_point z_propose(model_size);

  double sum_numer = 0;
  double sum_weight = 0;

  double H0 = -0.1;
  int n_leapfrog = 0;
  double sum_metro_prob = 0;

  stan::mcmc::mock_model model(model_size);
  stan::mcmc::mock_xhmc sampler(model, base_rng);

  sampler.set_nominal_stepsize(1);
  sampler.set_stepsize_jitter(0);
  sampler.sample_stepsize();
  sampler.z() = z_init;

  std::stringstream output;
  stan::interface_callbacks::writer::stream_writer writer(output);
  std::stringstream error_stream;
  stan::interface_callbacks::writer::stream_writer error_writer(error_stream);


  bool valid_subtree = sampler.build_tree(3, z_propose,
                                          sum_numer, sum_weight,
                                          H0, 1, n_leapfrog,
                                          sum_metro_prob,
                                          writer, error_writer);

  EXPECT_TRUE(valid_subtree);

  EXPECT_EQ(8 * init_momentum, sampler.z().q(0));
  EXPECT_EQ(init_momentum, sampler.z().p(0));

  EXPECT_EQ(8, n_leapfrog);
  EXPECT_FLOAT_EQ(std::exp(H0) * 2 * n_leapfrog, sum_numer);
  EXPECT_FLOAT_EQ(std::exp(H0) * n_leapfrog, sum_weight);
  EXPECT_FLOAT_EQ(std::exp(H0) * n_leapfrog, sum_metro_prob);

  EXPECT_EQ("", output.str());
  EXPECT_EQ("", error_stream.str());
}

TEST(McmcXHMCBaseXHMC, divergence_test) {

  rng_t base_rng(0);

  int model_size = 1;
  double init_momentum = 1.5;

  stan::mcmc::ps_point z_init(model_size);
  z_init.q(0) = 0;
  z_init.p(0) = init_momentum;

  stan::mcmc::ps_point z_propose(model_size);

  double sum_numer = 0;
  double sum_weight = 0;

  double H0 = -0.1;
  int n_leapfrog = 0;
  double sum_metro_prob = 0;

  stan::mcmc::mock_model model(model_size);
  stan::mcmc::divergent_xhmc sampler(model, base_rng);

  sampler.set_nominal_stepsize(1);
  sampler.set_stepsize_jitter(0);
  sampler.sample_stepsize();
  sampler.z() = z_init;

  std::stringstream output;
  stan::interface_callbacks::writer::stream_writer writer(output);
  std::stringstream error_stream;
  stan::interface_callbacks::writer::stream_writer error_writer(error_stream);


  bool valid_subtree = 0;

  sampler.z().V = -750;
  valid_subtree = sampler.build_tree(0, z_propose,
                                     sum_numer, sum_weight,
                                     H0, 1, n_leapfrog,
                                     sum_metro_prob,
                                     writer, error_writer);
  EXPECT_TRUE(valid_subtree);
  EXPECT_EQ(0, sampler.divergent_);

  sampler.z().V = -250;
  valid_subtree = sampler.build_tree(0, z_propose,
                                     sum_numer, sum_weight,
                                     H0, 1, n_leapfrog,
                                     sum_metro_prob,
                                     writer, error_writer);

  EXPECT_TRUE(valid_subtree);
  EXPECT_EQ(0, sampler.divergent_);

  sampler.z().V = 750;
  valid_subtree = sampler.build_tree(0, z_propose,
                                     sum_numer, sum_weight,
                                     H0, 1, n_leapfrog,
                                     sum_metro_prob,
                                     writer, error_writer);

  EXPECT_FALSE(valid_subtree);
  EXPECT_EQ(1, sampler.divergent_);

  EXPECT_EQ("", output.str());
  EXPECT_EQ("", error_stream.str());
}

TEST(McmcXHMCBaseXHMC, transition) {

  rng_t base_rng(0);

  int model_size = 1;
  double init_momentum = 1.5;

  stan::mcmc::ps_point z_init(model_size);
  z_init.q(0) = 0;
  z_init.p(0) = init_momentum;

  stan::mcmc::mock_model model(model_size);
  stan::mcmc::mock_xhmc sampler(model, base_rng);

  sampler.set_nominal_stepsize(1);
  sampler.set_stepsize_jitter(0);
  sampler.sample_stepsize();
  sampler.z() = z_init;

  std::stringstream output_stream;
  stan::interface_callbacks::writer::stream_writer writer(output_stream);
  std::stringstream error_stream;
  stan::interface_callbacks::writer::stream_writer error_writer(error_stream);

  stan::mcmc::sample init_sample(z_init.q, 0, 0);

  stan::mcmc::sample s = sampler.transition(init_sample, writer, error_writer);

  EXPECT_EQ(31.5, s.cont_params()(0));
  EXPECT_EQ(0, s.log_prob());
  EXPECT_EQ(1, s.accept_stat());
  EXPECT_EQ("", output_stream.str());
  EXPECT_EQ("", error_stream.str());
}<|MERGE_RESOLUTION|>--- conflicted
+++ resolved
@@ -35,12 +35,16 @@
       double phi(ps_point& z) { return this->V(z); }
 
       double dG_dt(
-        ps_point& z, stan::interface_callbacks::writer::base_writer& writer) {
+        ps_point& z,
+        interface_callbacks::writer::base_writer& info_writer,
+        interface_callbacks::writer::base_writer& error_writer) {
         return 2;
       }
 
       const Eigen::VectorXd dtau_dq(
-        ps_point& z, stan::interface_callbacks::writer::base_writer& writer) {
+        ps_point& z,
+        interface_callbacks::writer::base_writer& info_writer,
+        interface_callbacks::writer::base_writer& error_writer) {
         return Eigen::VectorXd::Zero(this->model_.num_params_r());
       }
 
@@ -49,26 +53,24 @@
       }
 
       const Eigen::VectorXd dphi_dq(
-        ps_point& z, stan::interface_callbacks::writer::base_writer& writer) {
+        ps_point& z,
+        interface_callbacks::writer::base_writer& info_writer,
+        interface_callbacks::writer::base_writer& error_writer) {
         return Eigen::VectorXd::Zero(this->model_.num_params_r());
       }
 
       void init(ps_point& z,
                 interface_callbacks::writer::base_writer& info_writer,
-                interface_callbacks::writer::base_writer& error_writer) {                
+                interface_callbacks::writer::base_writer& error_writer) {
         z.V = 0;
       }
 
       void sample_p(ps_point& z, BaseRNG& rng) {};
 
-<<<<<<< HEAD
       void update_potential_gradient(
-        ps_point& z, stan::interface_callbacks::writer::base_writer& writer) {
-=======
-      void update(ps_point& z,
-                  interface_callbacks::writer::base_writer& info_writer,
-                  interface_callbacks::writer::base_writer& error_writer) {                
->>>>>>> 1a9c0286
+        ps_point& z,
+        interface_callbacks::writer::base_writer& info_writer,
+        interface_callbacks::writer::base_writer& error_writer) {
         z.V += 500;
       }
 
