--- conflicted
+++ resolved
@@ -20,18 +20,11 @@
 class McmcHmcIntegratorsExplLeapfrogF : public testing::Test {
 public:
   McmcHmcIntegratorsExplLeapfrogF()
-<<<<<<< HEAD
-    : unit_e_integrator(),
-      diag_e_integrator(),
-      writer(output) {}
-
-=======
-    : writer_(output),
-      error_writer_(error_output),
+    : writer(output),
+      error_writer(error_output),
       unit_e_integrator(),
       diag_e_integrator() {}
-  
->>>>>>> 1a9c0286
+
   void SetUp() {
     static const std::string DATA("mu <- 0.0\ny <- 0\n");
     std::stringstream data_stream(DATA);
@@ -47,12 +40,9 @@
     delete(model);
   }
 
-<<<<<<< HEAD
-=======
-  stan::interface_callbacks::writer::stream_writer writer_;
-  stan::interface_callbacks::writer::stream_writer error_writer_;
-  
->>>>>>> 1a9c0286
+  stan::interface_callbacks::writer::stream_writer writer;
+  stan::interface_callbacks::writer::stream_writer error_writer;
+
   // integrator under test
   stan::mcmc::expl_leapfrog<
     stan::mcmc::unit_e_metric<command_model_namespace::command_model, rng_t> >
@@ -67,11 +57,7 @@
 
   // output
   std::stringstream output;
-<<<<<<< HEAD
-  stan::interface_callbacks::writer::stream_writer writer;
-=======
   std::stringstream error_output;
->>>>>>> 1a9c0286
 };
 
 TEST_F(McmcHmcIntegratorsExplLeapfrogF, begin_update_p) {
@@ -93,7 +79,7 @@
   // setup epsilon
   double epsilon = 0.1;
 
-  unit_e_integrator.begin_update_p(z, hamiltonian, 0.5 * epsilon, writer);
+  unit_e_integrator.begin_update_p(z, hamiltonian, 0.5 * epsilon, writer, error_writer);
   EXPECT_NEAR(z.V,     1.99974742955684, 5e-14);
   EXPECT_NEAR(z.q(0),  1.99987371079118, 5e-14);
   EXPECT_NEAR(z.p(0), -1.68611660683688, 5e-14);
@@ -122,7 +108,7 @@
   // setup epsilon
   double epsilon = 0.1;
 
-  unit_e_integrator.update_q(z, hamiltonian, epsilon, writer);
+  unit_e_integrator.update_q(z, hamiltonian, epsilon, writer, error_writer);
   EXPECT_NEAR(z.V,     1.6767603480819471, 5e-14);
   EXPECT_NEAR(z.q(0),  1.83126205010749, 5e-14);
   EXPECT_NEAR(z.p(0), -1.68611660683688, 5e-14);
@@ -151,7 +137,7 @@
   // setup epsilon
   double epsilon = 0.1;
 
-  unit_e_integrator.end_update_p(z, hamiltonian, 0.5 * epsilon, writer);
+  unit_e_integrator.end_update_p(z, hamiltonian, 0.5 * epsilon, writer, error_writer);
   EXPECT_NEAR(z.V,     1.39887860643153, 5e-14);
   EXPECT_NEAR(z.q(0),  1.67264975797776, 5e-14);
   EXPECT_NEAR(z.p(0), -1.76974909473577, 5e-14);
@@ -180,11 +166,7 @@
   // setup epsilon
   double epsilon = 0.1;
 
-<<<<<<< HEAD
-  unit_e_integrator.evolve(z, hamiltonian, epsilon, writer);
-=======
-  unit_e_integrator.evolve(z, hamiltonian, epsilon, writer_, error_writer_);
->>>>>>> 1a9c0286
+  unit_e_integrator.evolve(z, hamiltonian, epsilon, writer, error_writer);
   EXPECT_NEAR(z.V,     1.67676034808195, 5e-14);
   EXPECT_NEAR(z.q(0),  1.83126205010749, 5e-14);
   EXPECT_NEAR(z.p(0), -1.77767970934226, 5e-14);
@@ -213,11 +195,7 @@
   // setup epsilon
   double epsilon = 0.2;
 
-<<<<<<< HEAD
-  unit_e_integrator.evolve(z, hamiltonian, epsilon, writer);
-=======
-  unit_e_integrator.evolve(z, hamiltonian, epsilon, writer_, error_writer_);
->>>>>>> 1a9c0286
+  unit_e_integrator.evolve(z, hamiltonian, epsilon, writer, error_writer);
   EXPECT_NEAR(z.V,     2.13439496506688, 5e-14);
   EXPECT_NEAR(z.q(0),  2.06610501430439, 5e-14);
   EXPECT_NEAR(z.p(0),  0.124546016135635, 5e-14);
@@ -246,11 +224,7 @@
   // setup epsilon
   double epsilon = 0.2;
 
-<<<<<<< HEAD
-  unit_e_integrator.evolve(z, hamiltonian, epsilon, writer);
-=======
-  unit_e_integrator.evolve(z, hamiltonian, epsilon, writer_, error_writer_);
->>>>>>> 1a9c0286
+  unit_e_integrator.evolve(z, hamiltonian, epsilon, writer, error_writer);
   EXPECT_NEAR(z.V,     2.13439496506688, 5e-14);
   EXPECT_NEAR(z.q(0),  2.06610501430439, 5e-14);
   EXPECT_NEAR(z.p(0),  0.124546016135635, 5e-14);
@@ -279,11 +253,7 @@
   // setup epsilon
   double epsilon = 0.4;
 
-<<<<<<< HEAD
-  unit_e_integrator.evolve(z, hamiltonian, epsilon, writer);
-=======
-  unit_e_integrator.evolve(z, hamiltonian, epsilon, writer_, error_writer_);
->>>>>>> 1a9c0286
+  unit_e_integrator.evolve(z, hamiltonian, epsilon, writer, error_writer);
   EXPECT_NEAR(z.V,     1.03001529319458, 5e-14);
   EXPECT_NEAR(z.q(0),  1.43528066467474, 5e-14);
   EXPECT_NEAR(z.p(0), -1.69853874822605, 5e-14);
@@ -312,11 +282,7 @@
   // setup epsilon
   double epsilon = 0.8;
 
-<<<<<<< HEAD
-  unit_e_integrator.evolve(z, hamiltonian, epsilon, writer);
-=======
-  unit_e_integrator.evolve(z, hamiltonian, epsilon, writer_, error_writer_);
->>>>>>> 1a9c0286
+  unit_e_integrator.evolve(z, hamiltonian, epsilon, writer, error_writer);
   EXPECT_NEAR(z.V,     0.777009958583946, 5e-14);
   EXPECT_NEAR(z.q(0),  1.24660335198005, 5e-14);
   EXPECT_NEAR(z.p(0), -1.44022928930593, 5e-14);
@@ -344,11 +310,7 @@
   // setup epsilon
   double epsilon = 1.6;
 
-<<<<<<< HEAD
-  unit_e_integrator.evolve(z, hamiltonian, epsilon, writer);
-=======
-  unit_e_integrator.evolve(z, hamiltonian, epsilon, writer_, error_writer_);
->>>>>>> 1a9c0286
+  unit_e_integrator.evolve(z, hamiltonian, epsilon, writer, error_writer);
   EXPECT_NEAR(z.V,     0.0837242558054816, 5e-14);
   EXPECT_NEAR(z.q(0), -0.409204730680088, 5e-14);
   EXPECT_NEAR(z.p(0), -1.17831024137547, 5e-14);
@@ -377,11 +339,7 @@
   // setup epsilon
   double epsilon = 3.2;
 
-<<<<<<< HEAD
-  unit_e_integrator.evolve(z, hamiltonian, epsilon, writer);
-=======
-  unit_e_integrator.evolve(z, hamiltonian, epsilon, writer_, error_writer_);
->>>>>>> 1a9c0286
+  unit_e_integrator.evolve(z, hamiltonian, epsilon, writer, error_writer);
   EXPECT_NEAR(z.V,     12.3878614837537, 5e-13);
   EXPECT_NEAR(z.q(0),  -4.97752176966686, 5e-14);
   EXPECT_NEAR(z.p(0),  5.78359874382383, 5e-14);
@@ -410,11 +368,7 @@
   // setup epsilon
   double epsilon = -1;
 
-<<<<<<< HEAD
-  unit_e_integrator.evolve(z, hamiltonian, epsilon, writer);
-=======
-  unit_e_integrator.evolve(z, hamiltonian, epsilon, writer_, error_writer_);
->>>>>>> 1a9c0286
+  unit_e_integrator.evolve(z, hamiltonian, epsilon, writer, error_writer);
   EXPECT_NEAR(z.V,     6.96111198693627, 5e-14);
   EXPECT_NEAR(z.q(0),  3.73124965311523, 5e-14);
   EXPECT_NEAR(z.p(0),  0.134248884233563, 5e-14);
@@ -444,11 +398,7 @@
   // setup epsilon
   double epsilon = 2.40769920051673;
 
-<<<<<<< HEAD
-  diag_e_integrator.evolve(z, hamiltonian, epsilon, writer);
-=======
-  diag_e_integrator.evolve(z, hamiltonian, epsilon, writer_, error_writer_);
->>>>>>> 1a9c0286
+  diag_e_integrator.evolve(z, hamiltonian, epsilon, writer, error_writer);
   EXPECT_NEAR(z.V,     1.46626604258356, 5e-14);
   EXPECT_NEAR(z.q(0), -1.71246374711032, 5e-14);
   EXPECT_NEAR(z.p(0),  0.371492925378682, 5e-14);
