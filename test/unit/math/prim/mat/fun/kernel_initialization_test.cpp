#ifdef STAN_OPENCL
#include <stan/math/prim/mat.hpp>
#include <gtest/gtest.h>
#include <CL/cl.hpp>

TEST(MathMatrix, kernel_initialize) {
  stan::math::get_context();
<<<<<<< HEAD
  cl::Kernel kernel_transpose
                  = stan::math::get_kernel("transpose");
  EXPECT_NO_THROW(cl::Kernel kernel_transpose
                  = stan::math::get_kernel("transpose"));
=======
  cl::Kernel kernel_transpose = stan::math::get_kernel("transpose")
      EXPECT_NO_THROW(cl::Kernel kernel_transpose
                      = stan::math::get_kernel("transpose"));
>>>>>>> f69e217f
  EXPECT_NO_THROW(cl::Kernel kernel_copy = stan::math::get_kernel("copy"));
  EXPECT_NO_THROW(cl::Kernel kernel_zeros = stan::math::get_kernel("zeros"));
  EXPECT_NO_THROW(cl::Kernel kernel_identity
                  = stan::math::get_kernel("identity"));
  EXPECT_NO_THROW(cl::Kernel kernel_copy_triangular
                  = stan::math::get_kernel("copy_triangular"));
  EXPECT_NO_THROW(cl::Kernel kernel_scalar_copy_triangular_transposed
                  = stan::math::get_kernel("copy_triangular_transposed"));
  EXPECT_NO_THROW(cl::Kernel kernel_add = stan::math::get_kernel("add"));
  EXPECT_NO_THROW(cl::Kernel kernel_subtract
                  = stan::math::get_kernel("subtract"));
  EXPECT_NO_THROW(cl::Kernel kernel_copy_submatrix
                  = stan::math::get_kernel("copy_submatrix"));
  EXPECT_NO_THROW(cl::Kernel kernel_scalar_mul_diagonal
                  = stan::math::get_kernel("scalar_mul_diagonal"));
  EXPECT_NO_THROW(cl::Kernel kernel_scalar_mul
                  = stan::math::get_kernel("scalar_mul"));
  EXPECT_NO_THROW(cl::Kernel kernel_basic_multiply
                  = stan::math::get_kernel("basic_multiply"));
  EXPECT_NO_THROW(cl::Kernel kernel_multiply_self_transposed
                  = stan::math::get_kernel("multiply_self_transposed"));
  EXPECT_NO_THROW(cl::Kernel kernel_lower_tri_inv_step1
                  = stan::math::get_kernel("lower_tri_inv_step1"));
  EXPECT_NO_THROW(cl::Kernel kernel_lower_tri_inv_step2
                  = stan::math::get_kernel("lower_tri_inv_step2"));
  EXPECT_NO_THROW(cl::Kernel kernel_lower_tri_inv_step3
                  = stan::math::get_kernel("lower_tri_inv_step3"));
  EXPECT_NO_THROW(cl::Kernel kernel_chol_block
                  = stan::math::get_kernel("cholesky_block"));
  EXPECT_NO_THROW(cl::Kernel kernel_check_nan
                  = stan::math::get_kernel("check_nan"));
  EXPECT_NO_THROW(cl::Kernel kernel_check_diagonal_zeros
                  = stan::math::get_kernel("check_diagonal_zeros"));
  EXPECT_NO_THROW(cl::Kernel kernel_check_symmetric
                  = stan::math::get_kernel("check_symmetric"));
}

#else

#include <gtest/gtest.h>
TEST(MathMatrix, kernel_initializeDummy) { EXPECT_NO_THROW(); }
#endif<|MERGE_RESOLUTION|>--- conflicted
+++ resolved
@@ -5,16 +5,9 @@
 
 TEST(MathMatrix, kernel_initialize) {
   stan::math::get_context();
-<<<<<<< HEAD
-  cl::Kernel kernel_transpose
-                  = stan::math::get_kernel("transpose");
-  EXPECT_NO_THROW(cl::Kernel kernel_transpose
-                  = stan::math::get_kernel("transpose"));
-=======
-  cl::Kernel kernel_transpose = stan::math::get_kernel("transpose")
+  cl::Kernel kernel_transpose = stan::math::get_kernel("transpose");
       EXPECT_NO_THROW(cl::Kernel kernel_transpose
                       = stan::math::get_kernel("transpose"));
->>>>>>> f69e217f
   EXPECT_NO_THROW(cl::Kernel kernel_copy = stan::math::get_kernel("copy"));
   EXPECT_NO_THROW(cl::Kernel kernel_zeros = stan::math::get_kernel("zeros"));
   EXPECT_NO_THROW(cl::Kernel kernel_identity
